--- conflicted
+++ resolved
@@ -10,11 +10,8 @@
 use std::io::Write as IoWrite;
 use std::path::PathBuf;
 use tikv_jemallocator::Jemalloc;
-<<<<<<< HEAD
 use zip::read::read_zipfile_from_stream;
-=======
 use zip::result::{ZipError, ZipResult};
->>>>>>> a29b8603
 use zip::unstable::path_to_string;
 use zip::write::FullFileOptions;
 
@@ -238,22 +235,13 @@
     Ok(())
 }
 
-<<<<<<< HEAD
-fuzz_target!(|test_case: FuzzTestCase| {
-    let mut files_added = 0;
-    let mut writer = zip::ZipWriter::new(Cursor::new(Vec::new()));
-    let mut streamable = true;
-    let mut final_reopen = false;
-    if let Some((last_op, _)) = test_case.operations.last() {
-        if last_op.reopen != ReopenOption::ViaFinishIntoReadable {
-            final_reopen = true;
-=======
 impl <'k> FuzzTestCase<'k> {
     fn execute(&self, stringifier: &mut impl Write, panic_on_error: bool) -> ZipResult<()> {
         let mut files_added = 0;
         let mut writer = zip::ZipWriter::new(Cursor::new(Vec::new()));
-        let mut final_reopen = false;
-        if let Some((last_op, _)) = self.operations.last() {
+        let mut streamable = true;
+    let mut final_reopen = false;
+    if let Some((last_op, _)) = self.operations.last() {
             if last_op.reopen != ReopenOption::ViaFinishIntoReadable {
                 final_reopen = true;
             }
@@ -261,45 +249,28 @@
         #[allow(unknown_lints)]
         #[allow(boxed_slice_into_iter)]
         for (operation, abort) in self.operations.iter() {
-            let _ = do_operation(
-                &mut writer,
-                &operation,
-                *abort,
-                self.flush_on_finish_file,
+            if streamable {
+            streamable = operation.is_streamable();
+        }
+        let _ = do_operation(
+            &mut writer,
+            &operation,
+            *abort,
+            self.flush_on_finish_file,
                 &mut files_added,
                 stringifier,
                 panic_on_error
             );
->>>>>>> a29b8603
-        }
-        if final_reopen {
-            writeln!(stringifier, "let _ = writer.finish_into_readable()?;")
+        }
+        if streamable {
+        let mut stream = writer.finish().unwrap();
+        while read_zipfile_from_stream(&mut stream).unwrap().is_some() {}
+    } else if final_reopen {writeln!(stringifier, "let _ = writer.finish_into_readable()?;")
                 .map_err(|_| ZipError::InvalidArchive(""))?;
             let _ = writer.finish_into_readable()?;
         }
         Ok(())
     }
-<<<<<<< HEAD
-    #[allow(unknown_lints)]
-    #[allow(boxed_slice_into_iter)]
-    for (operation, abort) in test_case.operations.into_iter() {
-        if streamable {
-            streamable = operation.is_streamable();
-        }
-        let _ = do_operation(
-            &mut writer,
-            &operation,
-            *abort,
-            test_case.flush_on_finish_file,
-            &mut files_added,
-        );
-    }
-    if streamable {
-        let mut stream = writer.finish().unwrap();
-        while read_zipfile_from_stream(&mut stream).unwrap().is_some() {}
-    } else if final_reopen {
-        let _ = writer.finish_into_readable().unwrap();
-=======
 }
 
 impl <'k> Debug for FuzzTestCase<'k> {
@@ -316,7 +287,6 @@
 impl Write for NoopWrite {
     fn write_str(&mut self, _: &str) -> std::fmt::Result {
         Ok(())
->>>>>>> a29b8603
     }
 
     fn write_char(&mut self, _: char) -> std::fmt::Result {
