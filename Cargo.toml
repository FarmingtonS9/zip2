--- conflicted
+++ resolved
@@ -21,19 +21,12 @@
 crc32fast = "1.3.2"
 flate2 = { version = "1.0.26", default-features = false, optional = true }
 hmac = { version = "0.12.1", optional = true, features = ["reset"] }
-<<<<<<< HEAD
-pbkdf2 = {version = "0.11.0", optional = true }
-sha1 = {version = "0.10.1", optional = true }
-time = { version = "0.3.7", optional = true, default-features = false, features = ["std"] }
-zstd = { version = "0.11.2", optional = true }
-deflate64 = { version = "0.1.4", optional = true }
-=======
 pbkdf2 = {version = "0.12.1", optional = true }
 sha1 = {version = "0.10.5", optional = true }
 time = { version = "0.3.22", optional = true, default-features = false, features = ["std"] }
 zstd = { version = "0.12.3", optional = true, default-features = false }
 zopfli = { version = "0.7.4", optional = true }
->>>>>>> 2fe9520c
+deflate64 = { version = "0.1.5", optional = true }
 
 [target.'cfg(any(all(target_arch = "arm", target_pointer_width = "32"), target_arch = "mips", target_arch = "powerpc"))'.dependencies]
 crossbeam-utils = "0.8.16"
