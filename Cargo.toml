[package]
name = "zip"
version = "0.6.6"
authors = ["Mathijs van de Nes <git@mathijs.vd-nes.nl>", "Marli Frost <marli@frost.red>", "Ryan Levick <ryan.levick@gmail.com>"]
license = "MIT"
repository = "https://github.com/zip-rs/zip.git"
keywords = ["zip", "archive"]
description = """
Library to support the reading and writing of zip files.
"""
edition = "2021"
rust-version = "1.59.0"

[dependencies]
aes = { version = "0.8.2", optional = true }
async-stream = { version = "0.3.5", optional = true }
byteorder = "1.4.3"
bzip2 = { version = "0.4.3", optional = true }
cfg-if = "1"
constant_time_eq = { version = "0.1.5", optional = true }
<<<<<<< HEAD
num_enum = "0.6.1"
=======
cfg-if = "1.0"
>>>>>>> 426a621f
crc32fast = "1.3.2"
displaydoc = "0.2.4"
thiserror = "1.0.48"
flate2 = { version = "1.0.23", default-features = false, optional = true }
futures-core = { version = "0.3", optional = true }
futures-util = { version = "0.3", optional = true }
hmac = { version = "0.12.1", optional = true, features = ["reset"] }
indexmap = { version =  "2", optional = true }
once_cell = { version = "1.18.0", optional = true }
parking_lot = { version = "0.12.1", features = ["arc_lock"], optional = true }
pbkdf2 = {version = "0.11.0", optional = true }
sha1 = {version = "0.10.1", optional = true }
time = { version = "0.3.7", optional = true, default-features = false, features = ["std"] }
tokio = { version = "1", features = ["rt", "io-util", "sync", "fs", "macros"], optional = true }
tokio-stream = { version = "0.1.14", optional = true }
zstd = { version = "0.11.2", optional = true }

[target.'cfg(any(all(target_arch = "arm", target_pointer_width = "32"), target_arch = "mips", target_arch = "powerpc"))'.dependencies]
crossbeam-utils = "0.8.8"

[dev-dependencies]
bencher = "0.1.5"
criterion = { version = "0.5", features = ["async_tokio"] }
getrandom = "0.2.5"
tempfile = "3.8.0"
time = { version = "0.3.7", features = ["formatting", "macros"] }
tokio = { version = "1", features = ["rt-multi-thread"] }
tokio-test = "0.4.3"
uuid = { version = "1.4.1", features = ["v4"] }
walkdir = "2.3.2"

[features]
aes-crypto = [ "aes", "constant_time_eq", "hmac", "pbkdf2", "sha1" ]
deflate = ["flate2/rust_backend"]
deflate-miniz = ["flate2/default"]
deflate-zlib = ["flate2/zlib"]
tokio-async = [
  "dep:tokio", "dep:tokio-stream", "dep:parking_lot", "dep:futures-core",
  "dep:futures-util", "dep:async-stream", "dep:indexmap", "dep:once_cell",
]
unreserved = []
default = ["aes-crypto", "bzip2", "deflate", "time", "zstd", "tokio-async"]

[[bench]]
name = "read_entry"
harness = false

[[bench]]
name = "read_metadata"
harness = false

<<<<<<< HEAD
[[bench]]
name = "extract"
harness = false

[profile.release]
strip                   = false
debug                   = true
# lto                     = true
=======
[package.metadata.docs.rs]
all-features = true
rustdoc-args = ["--cfg", "docsrs"]
>>>>>>> 426a621f
<|MERGE_RESOLUTION|>--- conflicted
+++ resolved
@@ -18,11 +18,6 @@
 bzip2 = { version = "0.4.3", optional = true }
 cfg-if = "1"
 constant_time_eq = { version = "0.1.5", optional = true }
-<<<<<<< HEAD
-num_enum = "0.6.1"
-=======
-cfg-if = "1.0"
->>>>>>> 426a621f
 crc32fast = "1.3.2"
 displaydoc = "0.2.4"
 thiserror = "1.0.48"
@@ -31,6 +26,7 @@
 futures-util = { version = "0.3", optional = true }
 hmac = { version = "0.12.1", optional = true, features = ["reset"] }
 indexmap = { version =  "2", optional = true }
+num_enum = "0.6.1"
 once_cell = { version = "1.18.0", optional = true }
 parking_lot = { version = "0.12.1", features = ["arc_lock"], optional = true }
 pbkdf2 = {version = "0.11.0", optional = true }
@@ -74,7 +70,6 @@
 name = "read_metadata"
 harness = false
 
-<<<<<<< HEAD
 [[bench]]
 name = "extract"
 harness = false
@@ -83,8 +78,7 @@
 strip                   = false
 debug                   = true
 # lto                     = true
-=======
+
 [package.metadata.docs.rs]
 all-features = true
-rustdoc-args = ["--cfg", "docsrs"]
->>>>>>> 426a621f
+rustdoc-args = ["--cfg", "docsrs"]