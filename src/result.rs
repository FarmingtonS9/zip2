//! Error types that can be emitted from this library

use displaydoc::Display;
use thiserror::Error;

use std::error::Error;
use std::fmt;
use std::io;
<<<<<<< HEAD
use std::io::IntoInnerError;
use std::num::TryFromIntError;
=======
use std::num::TryFromIntError;
use std::ops::{Range, RangeInclusive};
>>>>>>> f755697e

/// Generic result type with ZipError as its error variant
pub type ZipResult<T> = Result<T, ZipError>;

/// Error type for Zip
<<<<<<< HEAD
#[derive(Debug)]
#[non_exhaustive]
=======
#[derive(Debug, Display, Error)]
>>>>>>> f755697e
pub enum ZipError {
    /// i/o error: {0}
    Io(#[from] io::Error),

    /// invalid Zip archive: {0}
    InvalidArchive(&'static str),

    /// unsupported Zip archive: {0}
    UnsupportedArchive(&'static str),

    /// specified file not found in archive
    FileNotFound,

    /// The password provided is incorrect
    InvalidPassword,
}

<<<<<<< HEAD
impl From<io::Error> for ZipError {
    fn from(err: io::Error) -> ZipError {
        ZipError::Io(err)
    }
}

impl<W> From<IntoInnerError<W>> for ZipError {
    fn from(value: IntoInnerError<W>) -> Self {
        ZipError::Io(value.into_error())
    }
}

impl fmt::Display for ZipError {
    fn fmt(&self, fmt: &mut fmt::Formatter) -> fmt::Result {
        match self {
            ZipError::Io(err) => write!(fmt, "{err}"),
            ZipError::InvalidArchive(err) => write!(fmt, "invalid Zip archive: {err}"),
            ZipError::UnsupportedArchive(err) => write!(fmt, "unsupported Zip archive: {err}"),
            ZipError::FileNotFound => write!(fmt, "specified file not found in archive"),
            ZipError::InvalidPassword => write!(fmt, "incorrect password for encrypted file"),
        }
    }
}

impl Error for ZipError {
    fn source(&self) -> Option<&(dyn Error + 'static)> {
        match self {
            ZipError::Io(err) => Some(err),
            _ => None,
        }
    }
}

=======
>>>>>>> f755697e
impl ZipError {
    /// The text used as an error when a password is required and not supplied
    ///
    /// ```rust,no_run
    /// # use zip::result::ZipError;
    /// # let mut archive = zip::ZipArchive::new(std::io::Cursor::new(&[])).unwrap();
    /// match archive.by_index(1) {
    ///     Err(ZipError::UnsupportedArchive(ZipError::PASSWORD_REQUIRED)) => eprintln!("a password is needed to unzip this file"),
    ///     _ => (),
    /// }
    /// # ()
    /// ```
    pub const PASSWORD_REQUIRED: &'static str = "Password required to decrypt file";
}

impl From<ZipError> for io::Error {
    fn from(err: ZipError) -> io::Error {
        let kind = match &err {
            ZipError::Io(err) => err.kind(),
            ZipError::InvalidArchive(_) => io::ErrorKind::InvalidData,
            ZipError::UnsupportedArchive(_) => io::ErrorKind::Unsupported,
            ZipError::FileNotFound => io::ErrorKind::NotFound,
            ZipError::InvalidPassword => io::ErrorKind::InvalidInput,
        };

        io::Error::new(kind, err)
    }
}

/// Error type for time parsing
<<<<<<< HEAD
#[derive(Debug)]
pub struct DateTimeRangeError;

// TryFromIntError is also an out-of-range error.
impl From<TryFromIntError> for DateTimeRangeError {
    fn from(_value: TryFromIntError) -> Self {
        DateTimeRangeError
    }
}

impl fmt::Display for DateTimeRangeError {
    fn fmt(&self, fmt: &mut fmt::Formatter) -> fmt::Result {
        write!(
            fmt,
            "a date could not be represented within the bounds the MS-DOS date range (1980-2107)"
        )
    }
}

impl Error for DateTimeRangeError {}
=======
#[derive(Debug, Display, Error)]
pub enum DateTimeRangeError {
    /// year {0} was not in range {1:?}
    InvalidYear(u16, RangeInclusive<u16>),
    /// month {0} was not in range {1:?}
    InvalidMonth(u8, RangeInclusive<u8>),
    /// day {0} was not in range {1:?}
    InvalidDay(u8, RangeInclusive<u8>),
    /// hour {0} was not in range {1:?}
    InvalidHour(u8, Range<u8>),
    /// minute {0} was not in range {1:?}
    InvalidMinute(u8, Range<u8>),
    /// second {0} was not in range {1:?}
    InvalidSecond(u8, RangeInclusive<u8>),
    /// failed to convert {0}: {1}
    NumericConversion(&'static str, #[source] TryFromIntError),
}
>>>>>>> f755697e
<|MERGE_RESOLUTION|>--- conflicted
+++ resolved
@@ -6,24 +6,16 @@
 use std::error::Error;
 use std::fmt;
 use std::io;
-<<<<<<< HEAD
 use std::io::IntoInnerError;
 use std::num::TryFromIntError;
-=======
-use std::num::TryFromIntError;
 use std::ops::{Range, RangeInclusive};
->>>>>>> f755697e
 
 /// Generic result type with ZipError as its error variant
 pub type ZipResult<T> = Result<T, ZipError>;
 
 /// Error type for Zip
-<<<<<<< HEAD
-#[derive(Debug)]
+#[derive(Debug, Display, Error)]
 #[non_exhaustive]
-=======
-#[derive(Debug, Display, Error)]
->>>>>>> f755697e
 pub enum ZipError {
     /// i/o error: {0}
     Io(#[from] io::Error),
@@ -41,7 +33,6 @@
     InvalidPassword,
 }
 
-<<<<<<< HEAD
 impl From<io::Error> for ZipError {
     fn from(err: io::Error) -> ZipError {
         ZipError::Io(err)
@@ -75,8 +66,6 @@
     }
 }
 
-=======
->>>>>>> f755697e
 impl ZipError {
     /// The text used as an error when a password is required and not supplied
     ///
@@ -107,7 +96,6 @@
 }
 
 /// Error type for time parsing
-<<<<<<< HEAD
 #[derive(Debug)]
 pub struct DateTimeRangeError;
 
@@ -125,25 +113,4 @@
             "a date could not be represented within the bounds the MS-DOS date range (1980-2107)"
         )
     }
-}
-
-impl Error for DateTimeRangeError {}
-=======
-#[derive(Debug, Display, Error)]
-pub enum DateTimeRangeError {
-    /// year {0} was not in range {1:?}
-    InvalidYear(u16, RangeInclusive<u16>),
-    /// month {0} was not in range {1:?}
-    InvalidMonth(u8, RangeInclusive<u8>),
-    /// day {0} was not in range {1:?}
-    InvalidDay(u8, RangeInclusive<u8>),
-    /// hour {0} was not in range {1:?}
-    InvalidHour(u8, Range<u8>),
-    /// minute {0} was not in range {1:?}
-    InvalidMinute(u8, Range<u8>),
-    /// second {0} was not in range {1:?}
-    InvalidSecond(u8, RangeInclusive<u8>),
-    /// failed to convert {0}: {1}
-    NumericConversion(&'static str, #[source] TryFromIntError),
-}
->>>>>>> f755697e
+}