--- conflicted
+++ resolved
@@ -55,11 +55,7 @@
 #[cfg(test)]
 mod test {
     use super::*;
-<<<<<<< HEAD
-=======
-
     use std::io::Read;
->>>>>>> f755697e
 
     #[test]
     fn test_empty_reader() {
