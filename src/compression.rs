//! Possible ZIP compression methods.

use cfg_if::cfg_if;
use std::fmt;

#[allow(deprecated)]
/// Identifies the storage format used to compress a file within a ZIP archive.
///
/// Each file's compression method is stored alongside it, allowing the
/// contents to be read without context.
///
/// When creating ZIP files, you may choose the method to use with
/// [`crate::write::FileOptions::compression_method`]
#[derive(Copy, Clone, PartialEq, Eq, Debug)]
#[cfg_attr(fuzzing, derive(arbitrary::Arbitrary))]
#[non_exhaustive]
pub enum CompressionMethod {
    /// Store the file as is
    Stored,
    /// Compress the file using Deflate
<<<<<<< HEAD
    #[cfg(feature = "_deflate-any")]
=======
    #[cfg(any(
        feature = "deflate",
        feature = "deflate-miniz",
        feature = "deflate-zlib"
    ))]
    #[cfg_attr(
        docsrs,
        doc(cfg(any(
            feature = "deflate",
            feature = "deflate-miniz",
            feature = "deflate-zlib"
        )))
    )]
>>>>>>> f755697e
    Deflated,
    /// Compress the file using Deflate64.
    /// Decoding deflate64 is supported but encoding deflate64 is not supported.
    #[cfg(feature = "deflate64")]
    Deflate64,
    /// Compress the file using BZIP2
    #[cfg(feature = "bzip2")]
    #[cfg_attr(docsrs, doc(cfg(feature = "bzip2")))]
    Bzip2,
    /// Encrypted using AES.
    ///
    /// The actual compression method has to be taken from the AES extra data field
    /// or from `ZipFileData`.
    #[cfg(feature = "aes-crypto")]
    #[cfg_attr(docsrs, doc(cfg(feature = "aes-crypto")))]
    Aes,
    /// Compress the file using ZStandard
    #[cfg(feature = "zstd")]
    #[cfg_attr(docsrs, doc(cfg(feature = "zstd")))]
    Zstd,
    /// Compress the file using LZMA
    #[cfg(feature = "lzma")]
    Lzma,
    /// Unsupported compression method
    #[cfg_attr(
        not(fuzzing),
        deprecated(since = "0.5.7", note = "use the constants instead")
    )]
    Unsupported(u16),
}
#[allow(deprecated, missing_docs)]
/// All compression methods defined for the ZIP format
impl CompressionMethod {
    pub const STORE: Self = CompressionMethod::Stored;
    pub const SHRINK: Self = CompressionMethod::Unsupported(1);
    pub const REDUCE_1: Self = CompressionMethod::Unsupported(2);
    pub const REDUCE_2: Self = CompressionMethod::Unsupported(3);
    pub const REDUCE_3: Self = CompressionMethod::Unsupported(4);
    pub const REDUCE_4: Self = CompressionMethod::Unsupported(5);
    pub const IMPLODE: Self = CompressionMethod::Unsupported(6);
<<<<<<< HEAD
    #[cfg(feature = "_deflate-any")]
    pub const DEFLATE: Self = CompressionMethod::Deflated;
    #[cfg(not(feature = "_deflate-any"))]
    pub const DEFLATE: Self = CompressionMethod::Unsupported(8);
    #[cfg(feature = "deflate64")]
    pub const DEFLATE64: Self = CompressionMethod::Deflate64;
    #[cfg(not(feature = "deflate64"))]
    pub const DEFLATE64: Self = CompressionMethod::Unsupported(9);
    pub const PKWARE_IMPLODE: Self = CompressionMethod::Unsupported(10);
    #[cfg(feature = "bzip2")]
    pub const BZIP2: Self = CompressionMethod::Bzip2;
    #[cfg(not(feature = "bzip2"))]
    pub const BZIP2: Self = CompressionMethod::Unsupported(12);
    #[cfg(not(feature = "lzma"))]
=======
    cfg_if! {
        if #[cfg(any(
            feature = "deflate",
            feature = "deflate-miniz",
            feature = "deflate-zlib"
        ))] {
            #[cfg_attr(docsrs, doc(cfg(any(
                feature = "deflate",
                feature = "deflate-miniz",
                feature = "deflate-zlib"
            ))))]
            pub const DEFLATE: Self = CompressionMethod::Deflated;
        } else {
            pub const DEFLATE: Self = CompressionMethod::Unsupported(8);
        }
    }
    pub const DEFLATE64: Self = CompressionMethod::Unsupported(9);
    pub const PKWARE_IMPLODE: Self = CompressionMethod::Unsupported(10);
    cfg_if! {
        if #[cfg(feature = "bzip2")] {
            #[cfg_attr(docsrs, doc(cfg(feature = "bzip2")))]
            pub const BZIP2: Self = CompressionMethod::Bzip2;
        } else {
            pub const BZIP2: Self = CompressionMethod::Unsupported(12);
        }
    }
>>>>>>> f755697e
    pub const LZMA: Self = CompressionMethod::Unsupported(14);
    #[cfg(feature = "lzma")]
    pub const LZMA: Self = CompressionMethod::Lzma;
    pub const IBM_ZOS_CMPSC: Self = CompressionMethod::Unsupported(16);
    pub const IBM_TERSE: Self = CompressionMethod::Unsupported(18);
    pub const ZSTD_DEPRECATED: Self = CompressionMethod::Unsupported(20);
    cfg_if! {
        if #[cfg(feature = "zstd")] {
            #[cfg_attr(docsrs, doc(cfg(feature = "zstd")))]
            pub const ZSTD: Self = CompressionMethod::Zstd;
        } else {
            pub const ZSTD: Self = CompressionMethod::Unsupported(93);
        }
    }
    pub const MP3: Self = CompressionMethod::Unsupported(94);
    pub const XZ: Self = CompressionMethod::Unsupported(95);
    pub const JPEG: Self = CompressionMethod::Unsupported(96);
    pub const WAVPACK: Self = CompressionMethod::Unsupported(97);
    pub const PPMD: Self = CompressionMethod::Unsupported(98);
    cfg_if! {
        if #[cfg(feature = "aes-crypto")] {
            #[cfg_attr(docsrs, doc(cfg(feature = "aes-crypto")))]
            pub const AES: Self = CompressionMethod::Aes;
        } else {
            pub const AES: Self = CompressionMethod::Unsupported(99);
        }
    }
}
impl CompressionMethod {
    /// Converts an u16 to its corresponding CompressionMethod
    #[deprecated(
        since = "0.5.7",
        note = "use a constant to construct a compression method"
    )]
    pub const fn from_u16(val: u16) -> CompressionMethod {
        #[allow(deprecated)]
        match val {
            0 => CompressionMethod::Stored,
            #[cfg(feature = "_deflate-any")]
            8 => CompressionMethod::Deflated,
            #[cfg(feature = "deflate64")]
            9 => CompressionMethod::Deflate64,
            #[cfg(feature = "bzip2")]
            12 => CompressionMethod::Bzip2,
            #[cfg(feature = "lzma")]
            14 => CompressionMethod::Lzma,
            #[cfg(feature = "zstd")]
            93 => CompressionMethod::Zstd,
            #[cfg(feature = "aes-crypto")]
            99 => CompressionMethod::Aes,

            v => CompressionMethod::Unsupported(v),
        }
    }

    /// Converts a CompressionMethod to a u16
    #[deprecated(
        since = "0.5.7",
        note = "to match on other compression methods, use a constant"
    )]
    pub const fn to_u16(self) -> u16 {
        #[allow(deprecated)]
        match self {
            CompressionMethod::Stored => 0,
            #[cfg(feature = "_deflate-any")]
            CompressionMethod::Deflated => 8,
            #[cfg(feature = "deflate64")]
            CompressionMethod::Deflate64 => 9,
            #[cfg(feature = "bzip2")]
            CompressionMethod::Bzip2 => 12,
            #[cfg(feature = "aes-crypto")]
            CompressionMethod::Aes => 99,
            #[cfg(feature = "zstd")]
            CompressionMethod::Zstd => 93,
            #[cfg(feature = "lzma")]
            CompressionMethod::Lzma => 14,

            CompressionMethod::Unsupported(v) => v,
        }
    }
}

impl Default for CompressionMethod {
    fn default() -> Self {
        #[cfg(feature = "_deflate-any")]
        return CompressionMethod::Deflated;

        #[cfg(all(not(feature = "_deflate-any"), feature = "bzip2"))]
        return CompressionMethod::Bzip2;

        #[cfg(all(
            not(feature = "_deflate-any"),
            not(feature = "bzip2"),
            feature = "zstd"
        ))]
        return CompressionMethod::Zstd;

        #[cfg(not(any(feature = "_deflate-any", feature = "bzip2", feature = "zstd")))]
        return CompressionMethod::Stored;
    }
}

impl fmt::Display for CompressionMethod {
    fn fmt(&self, f: &mut fmt::Formatter<'_>) -> fmt::Result {
        // Just duplicate what the Debug format looks like, i.e, the enum key:
        write!(f, "{self:?}")
    }
}

/// The compression methods which have been implemented.
pub const SUPPORTED_COMPRESSION_METHODS: &[CompressionMethod] = &[
    CompressionMethod::Stored,
<<<<<<< HEAD
    #[cfg(feature = "_deflate-any")]
=======
    #[cfg(any(
        feature = "deflate",
        feature = "deflate-miniz",
        feature = "deflate-zlib"
    ))]
    /* NB: these don't appear to show up in the docs. */
    #[cfg_attr(docsrs, doc(cfg(any(
        feature = "deflate",
        feature = "deflate-miniz",
        feature = "deflate-zlib"
    ))))]
>>>>>>> f755697e
    CompressionMethod::Deflated,
    #[cfg(feature = "deflate64")]
    CompressionMethod::Deflate64,
    #[cfg(feature = "bzip2")]
    #[cfg_attr(docsrs, doc(cfg(feature = "bzip2")))]
    CompressionMethod::Bzip2,
    #[cfg(feature = "zstd")]
    #[cfg_attr(docsrs, doc(cfg(feature = "zstd")))]
    CompressionMethod::Zstd,
];

#[cfg(test)]
mod test {
    use super::{CompressionMethod, SUPPORTED_COMPRESSION_METHODS};

    #[test]
    fn from_eq_to() {
        for v in 0..(u16::MAX as u32 + 1) {
            #[allow(deprecated)]
            let from = CompressionMethod::from_u16(v as u16);
            #[allow(deprecated)]
            let to = from.to_u16() as u32;
            assert_eq!(v, to);
        }
    }

    #[test]
    fn to_eq_from() {
        fn check_match(method: CompressionMethod) {
            #[allow(deprecated)]
            let to = method.to_u16();
            #[allow(deprecated)]
            let from = CompressionMethod::from_u16(to);
            #[allow(deprecated)]
            let back = from.to_u16();
            assert_eq!(to, back);
        }

        for &method in SUPPORTED_COMPRESSION_METHODS {
            check_match(method);
        }
    }

    #[test]
    fn to_display_fmt() {
        fn check_match(method: CompressionMethod) {
            let debug_str = format!("{method:?}");
            let display_str = format!("{method}");
            assert_eq!(debug_str, display_str);
        }

        for &method in SUPPORTED_COMPRESSION_METHODS {
            check_match(method);
        }
    }
}<|MERGE_RESOLUTION|>--- conflicted
+++ resolved
@@ -18,14 +18,7 @@
     /// Store the file as is
     Stored,
     /// Compress the file using Deflate
-<<<<<<< HEAD
     #[cfg(feature = "_deflate-any")]
-=======
-    #[cfg(any(
-        feature = "deflate",
-        feature = "deflate-miniz",
-        feature = "deflate-zlib"
-    ))]
     #[cfg_attr(
         docsrs,
         doc(cfg(any(
@@ -34,7 +27,6 @@
             feature = "deflate-zlib"
         )))
     )]
->>>>>>> f755697e
     Deflated,
     /// Compress the file using Deflate64.
     /// Decoding deflate64 is supported but encoding deflate64 is not supported.
@@ -75,7 +67,6 @@
     pub const REDUCE_3: Self = CompressionMethod::Unsupported(4);
     pub const REDUCE_4: Self = CompressionMethod::Unsupported(5);
     pub const IMPLODE: Self = CompressionMethod::Unsupported(6);
-<<<<<<< HEAD
     #[cfg(feature = "_deflate-any")]
     pub const DEFLATE: Self = CompressionMethod::Deflated;
     #[cfg(not(feature = "_deflate-any"))]
@@ -89,35 +80,6 @@
     pub const BZIP2: Self = CompressionMethod::Bzip2;
     #[cfg(not(feature = "bzip2"))]
     pub const BZIP2: Self = CompressionMethod::Unsupported(12);
-    #[cfg(not(feature = "lzma"))]
-=======
-    cfg_if! {
-        if #[cfg(any(
-            feature = "deflate",
-            feature = "deflate-miniz",
-            feature = "deflate-zlib"
-        ))] {
-            #[cfg_attr(docsrs, doc(cfg(any(
-                feature = "deflate",
-                feature = "deflate-miniz",
-                feature = "deflate-zlib"
-            ))))]
-            pub const DEFLATE: Self = CompressionMethod::Deflated;
-        } else {
-            pub const DEFLATE: Self = CompressionMethod::Unsupported(8);
-        }
-    }
-    pub const DEFLATE64: Self = CompressionMethod::Unsupported(9);
-    pub const PKWARE_IMPLODE: Self = CompressionMethod::Unsupported(10);
-    cfg_if! {
-        if #[cfg(feature = "bzip2")] {
-            #[cfg_attr(docsrs, doc(cfg(feature = "bzip2")))]
-            pub const BZIP2: Self = CompressionMethod::Bzip2;
-        } else {
-            pub const BZIP2: Self = CompressionMethod::Unsupported(12);
-        }
-    }
->>>>>>> f755697e
     pub const LZMA: Self = CompressionMethod::Unsupported(14);
     #[cfg(feature = "lzma")]
     pub const LZMA: Self = CompressionMethod::Lzma;
@@ -230,21 +192,13 @@
 /// The compression methods which have been implemented.
 pub const SUPPORTED_COMPRESSION_METHODS: &[CompressionMethod] = &[
     CompressionMethod::Stored,
-<<<<<<< HEAD
     #[cfg(feature = "_deflate-any")]
-=======
-    #[cfg(any(
-        feature = "deflate",
-        feature = "deflate-miniz",
-        feature = "deflate-zlib"
-    ))]
     /* NB: these don't appear to show up in the docs. */
     #[cfg_attr(docsrs, doc(cfg(any(
         feature = "deflate",
         feature = "deflate-miniz",
         feature = "deflate-zlib"
     ))))]
->>>>>>> f755697e
     CompressionMethod::Deflated,
     #[cfg(feature = "deflate64")]
     CompressionMethod::Deflate64,
