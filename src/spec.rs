--- conflicted
+++ resolved
@@ -2,12 +2,8 @@
 #![macro_use]
 
 use crate::result::{ZipError, ZipResult};
-<<<<<<< HEAD
-use crate::unstable::{LittleEndianReadExt, LittleEndianWriteExt};
+use memchr::memmem::FinderRev;
 use core::mem::size_of_val;
-=======
-use memchr::memmem::FinderRev;
->>>>>>> 5e91df08
 use std::borrow::Cow;
 use std::io;
 use std::io::prelude::*;
@@ -220,41 +216,6 @@
     }
 
     pub fn find_and_parse<T: Read + Seek>(reader: &mut T) -> ZipResult<(CentralDirectoryEnd, u64)> {
-<<<<<<< HEAD
-        const HEADER_SIZE: u64 = 22;
-        const MAX_HEADER_AND_COMMENT_SIZE: u64 = 66000;
-        const BYTES_BETWEEN_MAGIC_AND_COMMENT_SIZE: u64 = HEADER_SIZE - 6;
-        let file_length = reader.seek(io::SeekFrom::End(0))?;
-
-        let search_upper_bound = file_length.saturating_sub(MAX_HEADER_AND_COMMENT_SIZE);
-
-        if file_length < HEADER_SIZE {
-            return Err(ZipError::InvalidArchive("Invalid zip header"));
-        }
-
-        let mut pos = file_length - HEADER_SIZE;
-        while pos >= search_upper_bound {
-            let mut have_signature = false;
-            reader.seek(io::SeekFrom::Start(pos))?;
-            if reader.read_u32_le()? == CENTRAL_DIRECTORY_END_SIGNATURE {
-                have_signature = true;
-                reader.seek(io::SeekFrom::Current(
-                    BYTES_BETWEEN_MAGIC_AND_COMMENT_SIZE as i64,
-                ))?;
-                let cde_start_pos = reader.seek(io::SeekFrom::Start(pos))?;
-                if let Ok(end_header) = CentralDirectoryEnd::parse(reader) {
-                    return Ok((end_header, cde_start_pos));
-                }
-            }
-            pos = match pos.checked_sub(if have_signature {
-                size_of_val(&CENTRAL_DIRECTORY_END_SIGNATURE) as u64
-            } else {
-                1
-            }) {
-                Some(p) => p,
-                None => break,
-            };
-=======
         let file_length = reader.seek(io::SeekFrom::End(0))?;
 
         if file_length < mem::size_of::<CDEBlock>() as u64 {
@@ -308,7 +269,6 @@
                 /* This will never go below the value of `search_upper_bound`, so we have a special
                  * `if window_start == search_upper_bound` check above. */
                 .max(search_upper_bound);
->>>>>>> 5e91df08
         }
 
         Err(ZipError::InvalidArchive(
@@ -540,50 +500,6 @@
         search_upper_bound: u64,
     ) -> ZipResult<Vec<(Zip64CentralDirectoryEnd, u64)>> {
         let mut results = Vec::new();
-<<<<<<< HEAD
-        let mut pos = search_upper_bound;
-
-        while pos >= nominal_offset {
-            let mut have_signature = false;
-            reader.seek(io::SeekFrom::Start(pos))?;
-            if reader.read_u32_le()? == ZIP64_CENTRAL_DIRECTORY_END_SIGNATURE {
-                have_signature = true;
-                let archive_offset = pos - nominal_offset;
-
-                let _record_size = reader.read_u64_le()?;
-                // We would use this value if we did anything with the "zip64 extensible data sector".
-
-                let version_made_by = reader.read_u16_le()?;
-                let version_needed_to_extract = reader.read_u16_le()?;
-                let disk_number = reader.read_u32_le()?;
-                let disk_with_central_directory = reader.read_u32_le()?;
-                let number_of_files_on_this_disk = reader.read_u64_le()?;
-                let number_of_files = reader.read_u64_le()?;
-                let central_directory_size = reader.read_u64_le()?;
-                let central_directory_offset = reader.read_u64_le()?;
-
-                results.push((
-                    Zip64CentralDirectoryEnd {
-                        version_made_by,
-                        version_needed_to_extract,
-                        disk_number,
-                        disk_with_central_directory,
-                        number_of_files_on_this_disk,
-                        number_of_files,
-                        central_directory_size,
-                        central_directory_offset,
-                    },
-                    archive_offset,
-                ));
-            }
-            pos = match pos.checked_sub(if have_signature {
-                size_of_val(&ZIP64_CENTRAL_DIRECTORY_END_SIGNATURE) as u64
-            } else {
-                1
-            }) {
-                None => break,
-                Some(p) => p,
-=======
 
         const END_WINDOW_SIZE: usize = 2048;
 
@@ -625,7 +541,6 @@
 
             if window_start == nominal_offset {
                 break;
->>>>>>> 5e91df08
             }
             debug_assert!(
                 END_WINDOW_SIZE > mem::size_of_val(&ZIP64_CENTRAL_DIRECTORY_END_SIGNATURE)
