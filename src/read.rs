--- conflicted
+++ resolved
@@ -323,48 +323,6 @@
     }
 }
 
-<<<<<<< HEAD
-pub(crate) struct CentralDirectoryInfo {
-    pub(crate) archive_offset: u64,
-    pub(crate) directory_start: u64,
-    pub(crate) number_of_files: usize,
-    pub(crate) disk_number: u32,
-    pub(crate) disk_with_central_directory: u32,
-}
-
-impl<R: Read + Seek> ZipArchive<R> {
-    fn get_directory_info_zip32(
-        footer: &spec::CentralDirectoryEnd,
-        cde_start_pos: u64,
-    ) -> ZipResult<CentralDirectoryInfo> {
-        // Some zip files have data prepended to them, resulting in the
-        // offsets all being too small. Get the amount of error by comparing
-        // the actual file position we found the CDE at with the offset
-        // recorded in the CDE.
-        let archive_offset = cde_start_pos
-            .checked_sub(footer.central_directory_size as u64)
-            .and_then(|x| x.checked_sub(footer.central_directory_offset as u64))
-            .ok_or(ZipError::InvalidArchive(
-                "Invalid central directory size or offset",
-            ))?;
-
-        let directory_start = footer.central_directory_offset as u64 + archive_offset;
-        let number_of_files = footer.number_of_files_on_this_disk as usize;
-        Ok(CentralDirectoryInfo {
-            archive_offset,
-            directory_start,
-            number_of_files,
-            disk_number: footer.disk_number as u32,
-            disk_with_central_directory: footer.disk_with_central_directory as u32,
-        })
-    }
-
-    fn get_directory_info_zip64(
-        reader: &mut R,
-        footer: &spec::CentralDirectoryEnd,
-        cde_start_pos: u64,
-    ) -> ZipResult<Vec<ZipResult<CentralDirectoryInfo>>> {
-=======
 impl<R> ZipArchive<R> {
     pub(crate) fn from_finalized_writer(
         files: Vec<ZipFileData>,
@@ -393,20 +351,50 @@
     }
 }
 
-impl<R: Read + io::Seek> ZipArchive<R> {
-    /// Get the directory start offset and number of files. This is done in a
-    /// separate function to ease the control flow design.
-    pub(crate) fn get_directory_counts(
+pub(crate) struct CentralDirectoryInfo {
+    pub(crate) archive_offset: u64,
+    pub(crate) directory_start: u64,
+    pub(crate) number_of_files: usize,
+    pub(crate) disk_number: u32,
+    pub(crate) disk_with_central_directory: u32,
+}
+
+impl<R: Read + Seek> ZipArchive<R> {
+    fn get_directory_info_zip32(
+        footer: &spec::CentralDirectoryEnd,
+        cde_end_pos: u64,
+    ) -> ZipResult<CentralDirectoryInfo> {
+        // Some zip files have data prepended to them, resulting in the
+        // offsets all being too small. Get the amount of error by comparing
+        // the actual file position we found the CDE at with the offset
+        // recorded in the CDE.
+        let archive_offset = cde_end_pos
+            .checked_sub(footer.central_directory_size as u64)
+            .and_then(|x| x.checked_sub(footer.central_directory_offset as u64))
+            .ok_or(ZipError::InvalidArchive(
+                "Invalid central directory size or offset",
+            ))?;
+
+        let directory_start = footer.central_directory_offset as u64 + archive_offset;
+        let number_of_files = footer.number_of_files_on_this_disk as usize;
+        Ok(CentralDirectoryInfo {
+            archive_offset,
+            directory_start,
+            number_of_files,
+            disk_number: footer.disk_number as u32,
+            disk_with_central_directory: footer.disk_with_central_directory as u32,
+        })
+    }
+
+    fn get_directory_info_zip64(
         reader: &mut R,
         footer: &spec::CentralDirectoryEnd,
-        cde_end_pos: u64,
-    ) -> ZipResult<(u64, u64, usize)> {
->>>>>>> d4f529b2
+        cde_start_pos: u64,
+    ) -> ZipResult<Vec<ZipResult<CentralDirectoryInfo>>> {
         // See if there's a ZIP64 footer. The ZIP64 locator if present will
         // have its signature 20 bytes in front of the standard footer. The
         // standard footer, in turn, is 22+N bytes large, where N is the
         // comment length. Therefore:
-<<<<<<< HEAD
         reader.seek(io::SeekFrom::End(
             -(20 + 22 + footer.zip_file_comment.len() as i64),
         ))?;
@@ -423,7 +411,7 @@
 
         let mut results = Vec::new();
 
-        let search_upper_bound = cde_start_pos
+        let search_upper_bound = cde_end_pos
             .checked_sub(60) // minimum size of Zip64CentralDirectoryEnd + Zip64CentralDirectoryEndLocator
             .ok_or(ZipError::InvalidArchive(
                 "File cannot contain ZIP64 central directory end",
@@ -438,40 +426,6 @@
                 let directory_start_result = footer64
                     .central_directory_offset
                     .checked_add(archive_offset)
-=======
-        let zip64locator = if reader
-            .seek(io::SeekFrom::End(
-                -(20 + 22 + footer.zip_file_comment.len() as i64),
-            ))
-            .is_ok()
-        {
-            match spec::Zip64CentralDirectoryEndLocator::parse(reader) {
-                Ok(loc) => Some(loc),
-                Err(ZipError::InvalidArchive(_)) => {
-                    // No ZIP64 header; that's actually fine. We're done here.
-                    None
-                }
-                Err(e) => {
-                    // Yikes, a real problem
-                    return Err(e);
-                }
-            }
-        } else {
-            // Empty Zip files will have nothing else so this error might be fine. If
-            // not, we'll find out soon.
-            None
-        };
-
-        match zip64locator {
-            None => {
-                // Some zip files have data prepended to them, resulting in the
-                // offsets all being too small. Get the amount of error by comparing
-                // the actual file position we found the CDE at with the offset
-                // recorded in the CDE.
-                let archive_offset = cde_end_pos
-                    .checked_sub(footer.central_directory_size as u64)
-                    .and_then(|x| x.checked_sub(footer.central_directory_offset as u64))
->>>>>>> d4f529b2
                     .ok_or(ZipError::InvalidArchive(
                         "Invalid central directory size or offset",
                     ));
@@ -504,7 +458,6 @@
         Ok(results)
     }
 
-<<<<<<< HEAD
     /// Get the directory start offset and number of files. This is done in a
     /// separate function to ease the control flow design.
     pub(crate) fn get_metadata(
@@ -547,23 +500,6 @@
                             "ZIP32 and ZIP64 last-disk numbers don't match",
                         ));
                     }
-=======
-                let search_upper_bound = cde_end_pos
-                    .checked_sub(60) // minimum size of Zip64CentralDirectoryEnd + Zip64CentralDirectoryEndLocator
-                    .ok_or(ZipError::InvalidArchive(
-                        "File cannot contain ZIP64 central directory end",
-                    ))?;
-                let (footer, archive_offset) = spec::Zip64CentralDirectoryEnd::find_and_parse(
-                    reader,
-                    locator64.end_of_central_directory_offset,
-                    search_upper_bound,
-                )?;
-
-                if footer.disk_number != footer.disk_with_central_directory {
-                    return unsupported_zip_error(
-                        "Support for multi-disk files is not implemented",
-                    );
->>>>>>> d4f529b2
                 }
             }
         });
@@ -626,7 +562,6 @@
     ///
     /// This uses the central directory record of the ZIP file, and ignores local file headers
     pub fn new(mut reader: R) -> ZipResult<ZipArchive<R>> {
-<<<<<<< HEAD
         let (footer, cde_start_pos) = spec::CentralDirectoryEnd::find_and_parse(&mut reader)?;
         let shared = Self::get_metadata(&mut reader, &footer, cde_start_pos)?;
         Ok(ZipArchive {
@@ -634,48 +569,6 @@
             shared: shared.into(),
             comment: footer.zip_file_comment.into(),
         })
-=======
-        let (footer, cde_end_pos) = spec::CentralDirectoryEnd::find_and_parse(&mut reader)?;
-
-        if !footer.record_too_small() && footer.disk_number != footer.disk_with_central_directory {
-            return unsupported_zip_error("Support for multi-disk files is not implemented");
-        }
-
-        let (archive_offset, directory_start, number_of_files) =
-            Self::get_directory_counts(&mut reader, &footer, cde_end_pos)?;
-
-        // If the parsed number of files is greater than the offset then
-        // something fishy is going on and we shouldn't trust number_of_files.
-        let file_capacity = if number_of_files > directory_start as usize {
-            0
-        } else {
-            number_of_files
-        };
-
-        let mut files = Vec::with_capacity(file_capacity);
-        let mut names_map = HashMap::with_capacity(file_capacity);
-
-        if reader.seek(io::SeekFrom::Start(directory_start)).is_err() {
-            return Err(ZipError::InvalidArchive(
-                "Could not seek to start of central directory",
-            ));
-        }
-
-        for _ in 0..number_of_files {
-            let file = central_header_to_zip_file(&mut reader, archive_offset)?;
-            names_map.insert(file.file_name.clone(), files.len());
-            files.push(file);
-        }
-
-        let shared = Arc::new(zip_archive::Shared {
-            files,
-            names_map,
-            offset: archive_offset,
-            comment: footer.zip_file_comment,
-        });
-
-        Ok(ZipArchive { reader, shared })
->>>>>>> d4f529b2
     }
     /// Extract a Zip archive into a directory, overwriting files if they
     /// already exist. Paths are sanitized with [`ZipFile::enclosed_name`].
