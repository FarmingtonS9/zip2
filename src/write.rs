--- conflicted
+++ resolved
@@ -1,11 +1,7 @@
 //! Types for creating ZIP archives
 
 use crate::compression::CompressionMethod;
-<<<<<<< HEAD
-use crate::read::{find_content, ZipArchive, ZipFile, ZipFileReader};
-=======
-use crate::read::{central_header_to_zip_file, ZipArchive, ZipFile, HasZipMetadata};
->>>>>>> f24c6c7e
+use crate::read::{find_content, central_header_to_zip_file, ZipArchive, ZipFile};
 use crate::result::{ZipError, ZipResult};
 use crate::spec;
 use crate::types::{ffi, DateTime, System, ZipFileData, DEFAULT_VERSION};
@@ -13,10 +9,8 @@
 #[cfg(any(feature = "_deflate-any", feature = "bzip2", feature = "zstd",))]
 use core::num::NonZeroU64;
 use crc32fast::Hasher;
-<<<<<<< HEAD
 use std::collections::HashMap;
-=======
->>>>>>> f24c6c7e
+use std::convert::TryInto;
 use std::default::Default;
 use std::io;
 use std::io::prelude::*;
@@ -941,81 +935,7 @@
         Ok(())
     }
 
-<<<<<<< HEAD
     fn normalize_options<T: FileOptionExtension>(options: &mut FileOptions<T>) {
-=======
-    /// Create a file in the archive and start writing its extra data first.
-    ///
-    /// Finish writing extra data and start writing file data with [`ZipWriter::end_extra_data`].
-    /// Optionally, distinguish local from central extra data with
-    /// [`ZipWriter::end_local_start_central_extra_data`].
-    ///
-    /// Returns the preliminary starting offset of the file data without any extra data allowing to
-    /// align the file data by calculating a pad length to be prepended as part of the extra data.
-    ///
-    /// The data should be written using the [`io::Write`] implementation on this [`ZipWriter`]
-    ///
-    /// ```
-    /// use byteorder::{LittleEndian, WriteBytesExt};
-    /// use zip::{ZipArchive, ZipWriter, result::ZipResult, HasZipMetadata};
-    /// use zip::{write::FileOptions, CompressionMethod};
-    /// use std::io::{Write, Cursor};
-    ///
-    /// # fn main() -> ZipResult<()> {
-    /// let mut archive = Cursor::new(Vec::new());
-    ///
-    /// {
-    ///     let mut zip = ZipWriter::new(&mut archive);
-    ///     let options = FileOptions::default()
-    ///         .compression_method(CompressionMethod::Stored);
-    ///
-    ///     zip.start_file_with_extra_data("identical_extra_data.txt", options)?;
-    ///     let extra_data = b"local and central extra data";
-    ///     zip.write_u16::<LittleEndian>(0xbeef)?;
-    ///     zip.write_u16::<LittleEndian>(extra_data.len() as u16)?;
-    ///     zip.write_all(extra_data)?;
-    ///     zip.end_extra_data()?;
-    ///     zip.write_all(b"file data")?;
-    ///
-    ///     let data_start = zip.start_file_with_extra_data("different_extra_data.txt", options)?;
-    ///     let extra_data = b"local extra data";
-    ///     zip.write_u16::<LittleEndian>(0xbeef)?;
-    ///     zip.write_u16::<LittleEndian>(extra_data.len() as u16)?;
-    ///     zip.write_all(extra_data)?;
-    ///     let data_start = data_start as usize + 4 + extra_data.len() + 4;
-    ///     let align = 64;
-    ///     let pad_length = (align - data_start % align) % align;
-    ///     assert_eq!(pad_length, 19);
-    ///     zip.write_u16::<LittleEndian>(0xdead)?;
-    ///     zip.write_u16::<LittleEndian>(pad_length as u16)?;
-    ///     zip.write_all(&vec![0; pad_length])?;
-    ///     let data_start = zip.end_local_start_central_extra_data()?;
-    ///     assert_eq!(data_start as usize % align, 0);
-    ///     let extra_data = b"central extra data";
-    ///     zip.write_u16::<LittleEndian>(0xbeef)?;
-    ///     zip.write_u16::<LittleEndian>(extra_data.len() as u16)?;
-    ///     zip.write_all(extra_data)?;
-    ///     zip.end_extra_data()?;
-    ///     zip.write_all(b"file data")?;
-    ///
-    ///     zip.finish()?;
-    /// }
-    ///
-    /// let mut zip = ZipArchive::new(archive)?;
-    /// assert_eq!(&zip.by_index(0)?.extra_data()[4..], b"local and central extra data");
-    /// assert_eq!(&zip.by_index(1)?.extra_data()[4..], b"central extra data");
-    /// # Ok(())
-    /// # }
-    /// ```
-    pub fn start_file_with_extra_data<S>(
-        &mut self,
-        name: S,
-        mut options: FileOptions,
-    ) -> ZipResult<u64>
-    where
-        S: Into<String>,
-    {
->>>>>>> f24c6c7e
         if options.permissions.is_none() {
             options.permissions = Some(0o644);
         }
