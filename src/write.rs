//! Structs for creating a new zip archive

use crate::compression::CompressionMethod;
use crate::result::{ZipError, ZipResult};
use crate::spec;
use crate::types::{DateTime, System, ZipFileData, DEFAULT_VERSION};
use byteorder::{LittleEndian, WriteBytesExt};
use crc32fast::Hasher;
use std::default::Default;
use std::io;
use std::io::prelude::*;
use std::mem;

#[cfg(any(
    feature = "deflate",
    feature = "deflate-miniz",
    feature = "deflate-zlib"
))]
use flate2::write::DeflateEncoder;

#[cfg(feature = "bzip2")]
use bzip2::write::BzEncoder;

enum GenericZipWriter<W: Write + io::Seek> {
    Closed,
    Storer(W),
    #[cfg(any(
        feature = "deflate",
        feature = "deflate-miniz",
        feature = "deflate-zlib"
    ))]
    Deflater(DeflateEncoder<W>),
    #[cfg(feature = "bzip2")]
    Bzip2(BzEncoder<W>),
}

/// Generator for ZIP files.
///
/// ```
/// fn doit() -> zip::result::ZipResult<()>
/// {
///     use std::io::Write;
///
///     // For this example we write to a buffer, but normally you should use a File
///     let mut buf: &mut [u8] = &mut [0u8; 65536];
///     let mut w = std::io::Cursor::new(buf);
///     let mut zip = zip::ZipWriter::new(w);
///
///     let options = zip::write::FileOptions::default().compression_method(zip::CompressionMethod::Stored);
///     zip.start_file("hello_world.txt", options)?;
///     zip.write(b"Hello, World!")?;
///
///     // Optionally finish the zip. (this is also done on drop)
///     zip.finish()?;
///
///     Ok(())
/// }
///
/// println!("Result: {:?}", doit().unwrap());
/// ```
pub struct ZipWriter<W: Write + io::Seek> {
    inner: GenericZipWriter<W>,
    files: Vec<ZipFileData>,
    stats: ZipWriterStats,
    writing_to_file: bool,
    comment: String,
}

#[derive(Default)]
struct ZipWriterStats {
    hasher: Hasher,
    start: u64,
    bytes_written: u64,
}

/// Metadata for a file to be written
#[derive(Copy, Clone)]
pub struct FileOptions {
    compression_method: CompressionMethod,
    last_modified_time: DateTime,
    permissions: Option<u32>,
}

impl FileOptions {
    /// Construct a new FileOptions object
    pub fn default() -> FileOptions {
        FileOptions {
            #[cfg(any(
                feature = "deflate",
                feature = "deflate-miniz",
                feature = "deflate-zlib"
            ))]
            compression_method: CompressionMethod::Deflated,
            #[cfg(not(any(
                feature = "deflate",
                feature = "deflate-miniz",
                feature = "deflate-zlib"
            )))]
            compression_method: CompressionMethod::Stored,
            #[cfg(feature = "time")]
            last_modified_time: DateTime::from_time(time::now()).unwrap_or_default(),
            #[cfg(not(feature = "time"))]
            last_modified_time: DateTime::default(),
            permissions: None,
        }
    }

    /// Set the compression method for the new file
    ///
    /// The default is `CompressionMethod::Deflated`. If the deflate compression feature is
    /// disabled, `CompressionMethod::Stored` becomes the default.
    /// otherwise.
    pub fn compression_method(mut self, method: CompressionMethod) -> FileOptions {
        self.compression_method = method;
        self
    }

    /// Set the last modified time
    ///
    /// The default is the current timestamp if the 'time' feature is enabled, and 1980-01-01
    /// otherwise
    pub fn last_modified_time(mut self, mod_time: DateTime) -> FileOptions {
        self.last_modified_time = mod_time;
        self
    }

    /// Set the permissions for the new file.
    ///
    /// The format is represented with unix-style permissions.
    /// The default is `0o644`, which represents `rw-r--r--` for files,
    /// and `0o755`, which represents `rwxr-xr-x` for directories
    pub fn unix_permissions(mut self, mode: u32) -> FileOptions {
        self.permissions = Some(mode & 0o777);
        self
    }
}

impl Default for FileOptions {
    fn default() -> Self {
        Self::default()
    }
}

impl<W: Write + io::Seek> Write for ZipWriter<W> {
    fn write(&mut self, buf: &[u8]) -> io::Result<usize> {
        if !self.writing_to_file {
            return Err(io::Error::new(
                io::ErrorKind::Other,
                "No file has been started",
            ));
        }
        match self.inner.ref_mut() {
            Some(ref mut w) => {
                let write_result = w.write(buf);
                if let Ok(count) = write_result {
                    self.stats.update(&buf[0..count]);
                }
                write_result
            }
            None => Err(io::Error::new(
                io::ErrorKind::BrokenPipe,
                "ZipWriter was already closed",
            )),
        }
    }

    fn flush(&mut self) -> io::Result<()> {
        match self.inner.ref_mut() {
            Some(ref mut w) => w.flush(),
            None => Err(io::Error::new(
                io::ErrorKind::BrokenPipe,
                "ZipWriter was already closed",
            )),
        }
    }
}

impl ZipWriterStats {
    fn update(&mut self, buf: &[u8]) {
        self.hasher.update(buf);
        self.bytes_written += buf.len() as u64;
    }
}

impl<W: Write + io::Seek> ZipWriter<W> {
    /// Initializes the ZipWriter.
    ///
    /// Before writing to this object, the start_file command should be called.
    pub fn new(inner: W) -> ZipWriter<W> {
        ZipWriter {
            inner: GenericZipWriter::Storer(inner),
            files: Vec::new(),
            stats: Default::default(),
            writing_to_file: false,
            comment: String::new(),
        }
    }

    /// Set ZIP archive comment. Defaults to 'zip-rs' if not set.
    pub fn set_comment<S>(&mut self, comment: S)
    where
        S: Into<String>,
    {
        self.comment = comment.into();
    }

    /// Start a new file for with the requested options.
    fn start_entry<S>(&mut self, name: S, options: FileOptions) -> ZipResult<()>
    where
        S: Into<String>,
    {
        self.finish_file()?;

        {
            let writer = self.inner.get_plain();
            let header_start = writer.seek(io::SeekFrom::Current(0))?;

            let permissions = options.permissions.unwrap_or(0o100644);
            let file_name = name.into();
            let file_name_raw = file_name.clone().into_bytes();
            let mut file = ZipFileData {
                system: System::Unix,
                version_made_by: DEFAULT_VERSION,
                encrypted: false,
                compression_method: options.compression_method,
                last_modified_time: options.last_modified_time,
                crc32: 0,
                compressed_size: 0,
                uncompressed_size: 0,
                file_name,
                file_name_raw,
                file_comment: String::new(),
                header_start,
                data_start: 0,
                external_attributes: permissions << 16,
            };
            write_local_file_header(writer, &file)?;

            let header_end = writer.seek(io::SeekFrom::Current(0))?;
            self.stats.start = header_end;
            file.data_start = header_end;

            self.stats.bytes_written = 0;
            self.stats.hasher = Hasher::new();

            self.files.push(file);
        }

        self.inner.switch_to(options.compression_method)?;

        Ok(())
    }

    fn finish_file(&mut self) -> ZipResult<()> {
        self.inner.switch_to(CompressionMethod::Stored)?;
        let writer = self.inner.get_plain();

        let file = match self.files.last_mut() {
            None => return Ok(()),
            Some(f) => f,
        };
        file.crc32 = self.stats.hasher.clone().finalize();
        file.uncompressed_size = self.stats.bytes_written;

        let file_end = writer.seek(io::SeekFrom::Current(0))?;
        file.compressed_size = file_end - self.stats.start;

        update_local_file_header(writer, file)?;
        writer.seek(io::SeekFrom::Start(file_end))?;

        self.writing_to_file = false;
        Ok(())
    }

    /// Starts a file.
    pub fn start_file<S>(&mut self, name: S, mut options: FileOptions) -> ZipResult<()>
    where
        S: Into<String>,
    {
        if options.permissions.is_none() {
            options.permissions = Some(0o644);
        }
        *options.permissions.as_mut().unwrap() |= 0o100000;
        self.start_entry(name, options)?;
        self.writing_to_file = true;
        Ok(())
    }

    /// Starts a file, taking a Path as argument.
    ///
    /// This function ensures that the '/' path seperator is used. It also ignores all non 'Normal'
    /// Components, such as a starting '/' or '..' and '.'.
    pub fn start_file_from_path(
        &mut self,
        path: &std::path::Path,
        options: FileOptions,
    ) -> ZipResult<()> {
        self.start_file(path_to_string(path), options)
    }

    /// Add a directory entry.
    ///
    /// You can't write data to the file afterwards.
    pub fn add_directory<S>(&mut self, name: S, mut options: FileOptions) -> ZipResult<()>
    where
        S: Into<String>,
    {
        if options.permissions.is_none() {
            options.permissions = Some(0o755);
        }
        *options.permissions.as_mut().unwrap() |= 0o40000;
        options.compression_method = CompressionMethod::Stored;

        let name_as_string = name.into();
        // Append a slash to the filename if it does not end with it.
        let name_with_slash = match name_as_string.chars().last() {
            Some('/') | Some('\\') => name_as_string,
            _ => name_as_string + "/",
        };

        self.start_entry(name_with_slash, options)?;
        self.writing_to_file = false;
        Ok(())
    }

    /// Add a directory entry, taking a Path as argument.
    ///
    /// This function ensures that the '/' path seperator is used. It also ignores all non 'Normal'
    /// Components, such as a starting '/' or '..' and '.'.
    pub fn add_directory_from_path(
        &mut self,
        path: &std::path::Path,
        options: FileOptions,
    ) -> ZipResult<()> {
        self.add_directory(path_to_string(path), options)
    }

    /// Finish the last file and write all other zip-structures
    ///
    /// This will return the writer, but one should normally not append any data to the end of the file.
    /// Note that the zipfile will also be finished on drop.
    pub fn finish(&mut self) -> ZipResult<W> {
        self.finalize()?;
        let inner = mem::replace(&mut self.inner, GenericZipWriter::Closed);
        Ok(inner.unwrap())
    }

    fn finalize(&mut self) -> ZipResult<()> {
        self.finish_file()?;

        {
            let writer = self.inner.get_plain();

            let central_start = writer.seek(io::SeekFrom::Current(0))?;
            for file in self.files.iter() {
                write_central_directory_header(writer, file)?;
            }
            let central_size = writer.seek(io::SeekFrom::Current(0))? - central_start;

            let footer = spec::CentralDirectoryEnd {
                disk_number: 0,
                disk_with_central_directory: 0,
                number_of_files_on_this_disk: self.files.len() as u16,
                number_of_files: self.files.len() as u16,
                central_directory_size: central_size as u32,
                central_directory_offset: central_start as u32,
                zip_file_comment: self.comment.as_bytes().to_vec(),
            };

            footer.write(writer)?;
        }

        Ok(())
    }
}

impl<W: Write + io::Seek> Drop for ZipWriter<W> {
    fn drop(&mut self) {
        if !self.inner.is_closed() {
            if let Err(e) = self.finalize() {
                let _ = write!(&mut io::stderr(), "ZipWriter drop failed: {:?}", e);
            }
        }
    }
}

impl<W: Write + io::Seek> GenericZipWriter<W> {
    fn switch_to(&mut self, compression: CompressionMethod) -> ZipResult<()> {
        match self.current_compression() {
            Some(method) if method == compression => return Ok(()),
            None => {
                return Err(io::Error::new(
                    io::ErrorKind::BrokenPipe,
                    "ZipWriter was already closed",
                )
                .into())
            }
            _ => {}
        }

        let bare = match mem::replace(self, GenericZipWriter::Closed) {
            GenericZipWriter::Storer(w) => w,
            #[cfg(any(
                feature = "deflate",
                feature = "deflate-miniz",
                feature = "deflate-zlib"
            ))]
            GenericZipWriter::Deflater(w) => w.finish()?,
            #[cfg(feature = "bzip2")]
            GenericZipWriter::Bzip2(w) => w.finish()?,
            GenericZipWriter::Closed => {
                return Err(io::Error::new(
                    io::ErrorKind::BrokenPipe,
                    "ZipWriter was already closed",
                )
                .into())
            }
        };

<<<<<<< HEAD
        *self = match compression {
            CompressionMethod::Stored => GenericZipWriter::Storer(bare),
            #[cfg(any(
                feature = "deflate",
                feature = "deflate-miniz",
                feature = "deflate-zlib"
            ))]
            CompressionMethod::Deflated => GenericZipWriter::Deflater(DeflateEncoder::new(
                bare,
                flate2::Compression::default(),
            )),
            #[cfg(feature = "bzip2")]
            CompressionMethod::Bzip2 => {
                GenericZipWriter::Bzip2(BzEncoder::new(bare, bzip2::Compression::Default))
            }
            CompressionMethod::Unsupported(..) => {
                return Err(ZipError::UnsupportedArchive("Unsupported compression"))
=======
        *self = {
            #[allow(deprecated)]
            match compression {
                CompressionMethod::Stored => GenericZipWriter::Storer(bare),
                #[cfg(feature = "deflate")]
                CompressionMethod::Deflated => GenericZipWriter::Deflater(DeflateEncoder::new(
                    bare,
                    flate2::Compression::default(),
                )),
                #[cfg(feature = "bzip2")]
                CompressionMethod::Bzip2 => {
                    GenericZipWriter::Bzip2(BzEncoder::new(bare, bzip2::Compression::Default))
                }
                CompressionMethod::Unsupported(..) => {
                    return Err(ZipError::UnsupportedArchive("Unsupported compression"))
                }
>>>>>>> f5d7b6c8
            }
        };

        Ok(())
    }

    fn ref_mut(&mut self) -> Option<&mut dyn Write> {
        match *self {
            GenericZipWriter::Storer(ref mut w) => Some(w as &mut dyn Write),
            #[cfg(any(
                feature = "deflate",
                feature = "deflate-miniz",
                feature = "deflate-zlib"
            ))]
            GenericZipWriter::Deflater(ref mut w) => Some(w as &mut dyn Write),
            #[cfg(feature = "bzip2")]
            GenericZipWriter::Bzip2(ref mut w) => Some(w as &mut dyn Write),
            GenericZipWriter::Closed => None,
        }
    }

    fn is_closed(&self) -> bool {
        match *self {
            GenericZipWriter::Closed => true,
            _ => false,
        }
    }

    fn get_plain(&mut self) -> &mut W {
        match *self {
            GenericZipWriter::Storer(ref mut w) => w,
            _ => panic!("Should have switched to stored beforehand"),
        }
    }

    fn current_compression(&self) -> Option<CompressionMethod> {
        match *self {
            GenericZipWriter::Storer(..) => Some(CompressionMethod::Stored),
            #[cfg(any(
                feature = "deflate",
                feature = "deflate-miniz",
                feature = "deflate-zlib"
            ))]
            GenericZipWriter::Deflater(..) => Some(CompressionMethod::Deflated),
            #[cfg(feature = "bzip2")]
            GenericZipWriter::Bzip2(..) => Some(CompressionMethod::Bzip2),
            GenericZipWriter::Closed => None,
        }
    }

    fn unwrap(self) -> W {
        match self {
            GenericZipWriter::Storer(w) => w,
            _ => panic!("Should have switched to stored beforehand"),
        }
    }
}

fn write_local_file_header<T: Write>(writer: &mut T, file: &ZipFileData) -> ZipResult<()> {
    // local file header signature
    writer.write_u32::<LittleEndian>(spec::LOCAL_FILE_HEADER_SIGNATURE)?;
    // version needed to extract
    writer.write_u16::<LittleEndian>(file.version_needed())?;
    // general purpose bit flag
    let flag = if !file.file_name.is_ascii() {
        1u16 << 11
    } else {
        0
    };
    writer.write_u16::<LittleEndian>(flag)?;
    // Compression method
    #[allow(deprecated)]
    writer.write_u16::<LittleEndian>(file.compression_method.to_u16())?;
    // last mod file time and last mod file date
    writer.write_u16::<LittleEndian>(file.last_modified_time.timepart())?;
    writer.write_u16::<LittleEndian>(file.last_modified_time.datepart())?;
    // crc-32
    writer.write_u32::<LittleEndian>(file.crc32)?;
    // compressed size
    writer.write_u32::<LittleEndian>(file.compressed_size as u32)?;
    // uncompressed size
    writer.write_u32::<LittleEndian>(file.uncompressed_size as u32)?;
    // file name length
    writer.write_u16::<LittleEndian>(file.file_name.as_bytes().len() as u16)?;
    // extra field length
    let extra_field = build_extra_field(file)?;
    writer.write_u16::<LittleEndian>(extra_field.len() as u16)?;
    // file name
    writer.write_all(file.file_name.as_bytes())?;
    // extra field
    writer.write_all(&extra_field)?;

    Ok(())
}

fn update_local_file_header<T: Write + io::Seek>(
    writer: &mut T,
    file: &ZipFileData,
) -> ZipResult<()> {
    const CRC32_OFFSET: u64 = 14;
    writer.seek(io::SeekFrom::Start(file.header_start + CRC32_OFFSET))?;
    writer.write_u32::<LittleEndian>(file.crc32)?;
    writer.write_u32::<LittleEndian>(file.compressed_size as u32)?;
    writer.write_u32::<LittleEndian>(file.uncompressed_size as u32)?;
    Ok(())
}

fn write_central_directory_header<T: Write>(writer: &mut T, file: &ZipFileData) -> ZipResult<()> {
    // central file header signature
    writer.write_u32::<LittleEndian>(spec::CENTRAL_DIRECTORY_HEADER_SIGNATURE)?;
    // version made by
    let version_made_by = (file.system as u16) << 8 | (file.version_made_by as u16);
    writer.write_u16::<LittleEndian>(version_made_by)?;
    // version needed to extract
    writer.write_u16::<LittleEndian>(file.version_needed())?;
    // general puprose bit flag
    let flag = if !file.file_name.is_ascii() {
        1u16 << 11
    } else {
        0
    };
    writer.write_u16::<LittleEndian>(flag)?;
    // compression method
    #[allow(deprecated)]
    writer.write_u16::<LittleEndian>(file.compression_method.to_u16())?;
    // last mod file time + date
    writer.write_u16::<LittleEndian>(file.last_modified_time.timepart())?;
    writer.write_u16::<LittleEndian>(file.last_modified_time.datepart())?;
    // crc-32
    writer.write_u32::<LittleEndian>(file.crc32)?;
    // compressed size
    writer.write_u32::<LittleEndian>(file.compressed_size as u32)?;
    // uncompressed size
    writer.write_u32::<LittleEndian>(file.uncompressed_size as u32)?;
    // file name length
    writer.write_u16::<LittleEndian>(file.file_name.as_bytes().len() as u16)?;
    // extra field length
    let extra_field = build_extra_field(file)?;
    writer.write_u16::<LittleEndian>(extra_field.len() as u16)?;
    // file comment length
    writer.write_u16::<LittleEndian>(0)?;
    // disk number start
    writer.write_u16::<LittleEndian>(0)?;
    // internal file attribytes
    writer.write_u16::<LittleEndian>(0)?;
    // external file attributes
    writer.write_u32::<LittleEndian>(file.external_attributes)?;
    // relative offset of local header
    writer.write_u32::<LittleEndian>(file.header_start as u32)?;
    // file name
    writer.write_all(file.file_name.as_bytes())?;
    // extra field
    writer.write_all(&extra_field)?;
    // file comment
    // <none>

    Ok(())
}

fn build_extra_field(_file: &ZipFileData) -> ZipResult<Vec<u8>> {
    let writer = Vec::new();
    // Future work
    Ok(writer)
}

fn path_to_string(path: &std::path::Path) -> String {
    let mut path_str = String::new();
    for component in path.components() {
        if let std::path::Component::Normal(os_str) = component {
            if !path_str.is_empty() {
                path_str.push('/');
            }
            path_str.push_str(&*os_str.to_string_lossy());
        }
    }
    path_str
}

#[cfg(test)]
mod test {
    use super::{FileOptions, ZipWriter};
    use crate::compression::CompressionMethod;
    use crate::types::DateTime;
    use std::io;
    use std::io::Write;

    #[test]
    fn write_empty_zip() {
        let mut writer = ZipWriter::new(io::Cursor::new(Vec::new()));
        writer.set_comment("ZIP");
        let result = writer.finish().unwrap();
        assert_eq!(result.get_ref().len(), 25);
        assert_eq!(
            *result.get_ref(),
            [80, 75, 5, 6, 0, 0, 0, 0, 0, 0, 0, 0, 0, 0, 0, 0, 0, 0, 0, 0, 3, 0, 90, 73, 80]
        );
    }

    #[test]
    fn write_zip_dir() {
        let mut writer = ZipWriter::new(io::Cursor::new(Vec::new()));
        writer
            .add_directory(
                "test",
                FileOptions::default().last_modified_time(
                    DateTime::from_date_and_time(2018, 8, 15, 20, 45, 6).unwrap(),
                ),
            )
            .unwrap();
        assert!(writer
            .write(b"writing to a directory is not allowed, and will not write any data")
            .is_err());
        let result = writer.finish().unwrap();
        assert_eq!(result.get_ref().len(), 108);
        assert_eq!(
            *result.get_ref(),
            &[
                80u8, 75, 3, 4, 20, 0, 0, 0, 0, 0, 163, 165, 15, 77, 0, 0, 0, 0, 0, 0, 0, 0, 0, 0,
                0, 0, 5, 0, 0, 0, 116, 101, 115, 116, 47, 80, 75, 1, 2, 46, 3, 20, 0, 0, 0, 0, 0,
                163, 165, 15, 77, 0, 0, 0, 0, 0, 0, 0, 0, 0, 0, 0, 0, 5, 0, 0, 0, 0, 0, 0, 0, 0, 0,
                0, 0, 237, 65, 0, 0, 0, 0, 116, 101, 115, 116, 47, 80, 75, 5, 6, 0, 0, 0, 0, 1, 0,
                1, 0, 51, 0, 0, 0, 35, 0, 0, 0, 0, 0,
            ] as &[u8]
        );
    }

    #[test]
    fn write_mimetype_zip() {
        let mut writer = ZipWriter::new(io::Cursor::new(Vec::new()));
        let options = FileOptions {
            compression_method: CompressionMethod::Stored,
            last_modified_time: DateTime::default(),
            permissions: Some(33188),
        };
        writer.start_file("mimetype", options).unwrap();
        writer
            .write(b"application/vnd.oasis.opendocument.text")
            .unwrap();
        let result = writer.finish().unwrap();

        assert_eq!(result.get_ref().len(), 153);
        let mut v = Vec::new();
        v.extend_from_slice(include_bytes!("../tests/data/mimetype.zip"));
        assert_eq!(result.get_ref(), &v);
    }

    #[test]
    fn path_to_string() {
        let mut path = std::path::PathBuf::new();
        #[cfg(windows)]
        path.push(r"C:\");
        #[cfg(unix)]
        path.push("/");
        path.push("windows");
        path.push("..");
        path.push(".");
        path.push("system32");
        let path_str = super::path_to_string(&path);
        assert_eq!(path_str, "windows/system32");
    }
}<|MERGE_RESOLUTION|>--- conflicted
+++ resolved
@@ -417,30 +417,15 @@
             }
         };
 
-<<<<<<< HEAD
-        *self = match compression {
-            CompressionMethod::Stored => GenericZipWriter::Storer(bare),
+        *self = {
+            #[allow(deprecated)]
+            match compression {
+                CompressionMethod::Stored => GenericZipWriter::Storer(bare),
             #[cfg(any(
                 feature = "deflate",
                 feature = "deflate-miniz",
                 feature = "deflate-zlib"
             ))]
-            CompressionMethod::Deflated => GenericZipWriter::Deflater(DeflateEncoder::new(
-                bare,
-                flate2::Compression::default(),
-            )),
-            #[cfg(feature = "bzip2")]
-            CompressionMethod::Bzip2 => {
-                GenericZipWriter::Bzip2(BzEncoder::new(bare, bzip2::Compression::Default))
-            }
-            CompressionMethod::Unsupported(..) => {
-                return Err(ZipError::UnsupportedArchive("Unsupported compression"))
-=======
-        *self = {
-            #[allow(deprecated)]
-            match compression {
-                CompressionMethod::Stored => GenericZipWriter::Storer(bare),
-                #[cfg(feature = "deflate")]
                 CompressionMethod::Deflated => GenericZipWriter::Deflater(DeflateEncoder::new(
                     bare,
                     flate2::Compression::default(),
@@ -452,7 +437,6 @@
                 CompressionMethod::Unsupported(..) => {
                     return Err(ZipError::UnsupportedArchive("Unsupported compression"))
                 }
->>>>>>> f5d7b6c8
             }
         };
 
