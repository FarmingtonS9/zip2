//! Types for creating ZIP archives

#[cfg(feature = "aes-crypto")]
use crate::aes::AesWriter;
use crate::compression::CompressionMethod;
use crate::read::{find_content, ZipArchive, ZipFile, ZipFileReader};
use crate::result::{ZipError, ZipResult};
<<<<<<< HEAD
use crate::spec;
#[cfg(feature = "aes-crypto")]
use crate::types::AesMode;
use crate::types::{ffi, AesVendorVersion, DateTime, System, ZipFileData, DEFAULT_VERSION};
=======
use crate::spec::{self, Block};
use crate::types::{ffi, DateTime, ZipFileData, ZipRawValues, DEFAULT_VERSION};
>>>>>>> 5e91df08
#[cfg(any(feature = "_deflate-any", feature = "bzip2", feature = "zstd",))]
use core::num::NonZeroU64;
use crc32fast::Hasher;
use indexmap::IndexMap;
use std::default::Default;
use std::io;
use std::io::prelude::*;
use std::io::{BufReader, SeekFrom};
use std::marker::PhantomData;
use std::mem;
use std::str::{from_utf8, Utf8Error};
use std::sync::Arc;

#[cfg(any(
    feature = "deflate",
    feature = "deflate-zlib",
    feature = "deflate-zlib-ng"
))]
use flate2::{write::DeflateEncoder, Compression};

#[cfg(feature = "bzip2")]
use bzip2::write::BzEncoder;

#[cfg(feature = "time")]
use time::OffsetDateTime;

#[cfg(feature = "deflate-zopfli")]
use zopfli::Options;

#[cfg(feature = "deflate-zopfli")]
use std::io::BufWriter;
use std::path::Path;

#[cfg(feature = "zstd")]
use zstd::stream::write::Encoder as ZstdEncoder;

enum MaybeEncrypted<W> {
    Unencrypted(W),
    #[cfg(feature = "aes-crypto")]
    Aes(crate::aes::AesWriter<W>),
    ZipCrypto(crate::zipcrypto::ZipCryptoWriter<W>),
}
impl<W: Write> Write for MaybeEncrypted<W> {
    fn write(&mut self, buf: &[u8]) -> io::Result<usize> {
        match self {
            MaybeEncrypted::Unencrypted(w) => w.write(buf),
            #[cfg(feature = "aes-crypto")]
            MaybeEncrypted::Aes(w) => w.write(buf),
            MaybeEncrypted::ZipCrypto(w) => w.write(buf),
        }
    }
    fn flush(&mut self) -> io::Result<()> {
        match self {
            MaybeEncrypted::Unencrypted(w) => w.flush(),
            #[cfg(feature = "aes-crypto")]
            MaybeEncrypted::Aes(w) => w.flush(),
            MaybeEncrypted::ZipCrypto(w) => w.flush(),
        }
    }
}
enum GenericZipWriter<W: Write + Seek> {
    Closed,
    Storer(MaybeEncrypted<W>),
    #[cfg(any(
        feature = "deflate",
        feature = "deflate-zlib",
        feature = "deflate-zlib-ng"
    ))]
    Deflater(DeflateEncoder<MaybeEncrypted<W>>),
    #[cfg(feature = "deflate-zopfli")]
    ZopfliDeflater(zopfli::DeflateEncoder<MaybeEncrypted<W>>),
    #[cfg(feature = "deflate-zopfli")]
    BufferedZopfliDeflater(BufWriter<zopfli::DeflateEncoder<MaybeEncrypted<W>>>),
    #[cfg(feature = "bzip2")]
    Bzip2(BzEncoder<MaybeEncrypted<W>>),
    #[cfg(feature = "zstd")]
    Zstd(ZstdEncoder<'static, MaybeEncrypted<W>>),
}

// Put the struct declaration in a private module to convince rustdoc to display ZipWriter nicely
pub(crate) mod zip_writer {
    use super::*;
    /// ZIP archive generator
    ///
    /// Handles the bookkeeping involved in building an archive, and provides an
    /// API to edit its contents.
    ///
    /// ```
    /// # fn doit() -> zip::result::ZipResult<()>
    /// # {
    /// # use zip::ZipWriter;
    /// use std::io::Write;
    /// use zip::write::SimpleFileOptions;
    ///
    /// // We use a buffer here, though you'd normally use a `File`
    /// let mut buf = [0; 65536];
    /// let mut zip = ZipWriter::new(std::io::Cursor::new(&mut buf[..]));
    ///
    /// let options = SimpleFileOptions::default().compression_method(zip::CompressionMethod::Stored);
    /// zip.start_file("hello_world.txt", options)?;
    /// zip.write(b"Hello, World!")?;
    ///
    /// // Apply the changes you've made.
    /// // Dropping the `ZipWriter` will have the same effect, but may silently fail
    /// zip.finish()?;
    ///
    /// # Ok(())
    /// # }
    /// # doit().unwrap();
    /// ```
    pub struct ZipWriter<W: Write + Seek> {
        pub(super) inner: GenericZipWriter<W>,
        pub(super) files: IndexMap<Box<str>, ZipFileData>,
        pub(super) stats: ZipWriterStats,
        pub(super) writing_to_file: bool,
        pub(super) writing_raw: bool,
        pub(super) comment: Vec<u8>,
        pub(super) flush_on_finish_file: bool,
    }
}
#[doc(inline)]
pub use self::sealed::FileOptionExtension;
use crate::result::ZipError::InvalidArchive;
#[cfg(feature = "lzma")]
use crate::result::ZipError::UnsupportedArchive;
use crate::spec::path_to_string;
use crate::unstable::LittleEndianWriteExt;
use crate::write::GenericZipWriter::{Closed, Storer};
use crate::zipcrypto::ZipCryptoKeys;
use crate::CompressionMethod::Stored;
pub use zip_writer::ZipWriter;

#[derive(Default)]
struct ZipWriterStats {
    hasher: Hasher,
    start: u64,
    bytes_written: u64,
}

mod sealed {
    use std::sync::Arc;

    use super::ExtendedFileOptions;

    pub trait Sealed {}
    /// File options Extensions
    #[doc(hidden)]
    pub trait FileOptionExtension: Default + Sealed {
        /// Extra Data
        fn extra_data(&self) -> Option<&Arc<Vec<u8>>>;
        /// Central Extra Data
        fn central_extra_data(&self) -> Option<&Arc<Vec<u8>>>;
    }
    impl Sealed for () {}
    impl FileOptionExtension for () {
        fn extra_data(&self) -> Option<&Arc<Vec<u8>>> {
            None
        }
        fn central_extra_data(&self) -> Option<&Arc<Vec<u8>>> {
            None
        }
    }
    impl Sealed for ExtendedFileOptions {}

    impl FileOptionExtension for ExtendedFileOptions {
        fn extra_data(&self) -> Option<&Arc<Vec<u8>>> {
            Some(&self.extra_data)
        }
        fn central_extra_data(&self) -> Option<&Arc<Vec<u8>>> {
            Some(&self.central_extra_data)
        }
    }
}

#[derive(Copy, Clone, Debug)]
enum EncryptWith<'k> {
    #[cfg(feature = "aes-crypto")]
    Aes {
        mode: AesMode,
        password: &'k str,
    },
    ZipCrypto(ZipCryptoKeys, PhantomData<&'k ()>),
}

#[cfg(fuzzing)]
impl<'a> arbitrary::Arbitrary<'a> for EncryptWith<'a> {
    fn arbitrary(u: &mut arbitrary::Unstructured<'a>) -> arbitrary::Result<Self> {
        #[cfg(feature = "aes-crypto")]
        if bool::arbitrary(u)? {
            return Ok(EncryptWith::Aes {
                mode: AesMode::arbitrary(u)?,
                password: u.arbitrary::<&str>()?,
            });
        }

        Ok(EncryptWith::ZipCrypto(
            ZipCryptoKeys::arbitrary(u)?,
            PhantomData,
        ))
    }
}

/// Metadata for a file to be written
#[derive(Clone, Debug, Copy)]
pub struct FileOptions<'k, T: FileOptionExtension> {
    pub(crate) compression_method: CompressionMethod,
    pub(crate) compression_level: Option<i64>,
    pub(crate) last_modified_time: DateTime,
    pub(crate) permissions: Option<u32>,
    pub(crate) large_file: bool,
<<<<<<< HEAD
    encrypt_with: Option<EncryptWith<'k>>,
    extended_options: T,
=======
    pub(crate) encrypt_with: Option<ZipCryptoKeys>,
    pub(crate) extended_options: T,
>>>>>>> 5e91df08
    alignment: u16,
    #[cfg(feature = "deflate-zopfli")]
    pub(super) zopfli_buffer_size: Option<usize>,
}
/// Simple File Options. Can be copied and good for simple writing zip files
pub type SimpleFileOptions = FileOptions<'static, ()>;
/// Adds Extra Data and Central Extra Data. It does not implement copy.
pub type FullFileOptions<'k> = FileOptions<'k, ExtendedFileOptions>;
/// The Extension for Extra Data and Central Extra Data
#[derive(Clone, Debug, Default)]
pub struct ExtendedFileOptions {
    extra_data: Arc<Vec<u8>>,
    central_extra_data: Arc<Vec<u8>>,
}

#[cfg(fuzzing)]
impl<'a> arbitrary::Arbitrary<'a> for FileOptions<'a, ExtendedFileOptions> {
    fn arbitrary(u: &mut arbitrary::Unstructured<'a>) -> arbitrary::Result<Self> {
        let mut options = FullFileOptions {
            compression_method: CompressionMethod::arbitrary(u)?,
            compression_level: if bool::arbitrary(u)? {
                Some(u.int_in_range(0..=24)?)
            } else {
                None
            },
            last_modified_time: DateTime::arbitrary(u)?,
            permissions: Option::<u32>::arbitrary(u)?,
            large_file: bool::arbitrary(u)?,
            encrypt_with: Option::<EncryptWith>::arbitrary(u)?,
            alignment: u16::arbitrary(u)?,
            #[cfg(feature = "deflate-zopfli")]
            zopfli_buffer_size: None,
            ..Default::default()
        };
        #[cfg(feature = "deflate-zopfli")]
        if options.compression_method == CompressionMethod::Deflated && bool::arbitrary(u)? {
            options.zopfli_buffer_size = Some(1 << u.int_in_range(9..=30)?);
        }
        u.arbitrary_loop(Some(0), Some((u16::MAX / 4) as u32), |u| {
            options
                .add_extra_data(
                    u16::arbitrary(u)?,
                    &Vec::<u8>::arbitrary(u)?,
                    bool::arbitrary(u)?,
                )
                .map_err(|_| arbitrary::Error::IncorrectFormat)?;
            Ok(core::ops::ControlFlow::Continue(()))
        })?;
        Ok(options)
    }
}

impl<'k, T: FileOptionExtension> FileOptions<'k, T> {
    /// Set the compression method for the new file
    ///
    /// The default is `CompressionMethod::Deflated` if it is enabled. If not,
    /// `CompressionMethod::Bzip2` is the default if it is enabled. If neither `bzip2` nor `deflate`
    /// is enabled, `CompressionMethod::Zlib` is the default. If all else fails,
    /// `CompressionMethod::Stored` becomes the default and files are written uncompressed.
    #[must_use]
    pub const fn compression_method(mut self, method: CompressionMethod) -> Self {
        self.compression_method = method;
        self
    }

    /// Set the compression level for the new file
    ///
    /// `None` value specifies default compression level.
    ///
    /// Range of values depends on compression method:
    /// * `Deflated`: 10 - 264 for Zopfli, 0 - 9 for other encoders. Default is 24 if Zopfli is the
    ///   only encoder, or 6 otherwise.
    /// * `Bzip2`: 0 - 9. Default is 6
    /// * `Zstd`: -7 - 22, with zero being mapped to default level. Default is 3
    /// * others: only `None` is allowed
    #[must_use]
    pub const fn compression_level(mut self, level: Option<i64>) -> Self {
        self.compression_level = level;
        self
    }

    /// Set the last modified time
    ///
    /// The default is the current timestamp if the 'time' feature is enabled, and 1980-01-01
    /// otherwise
    #[must_use]
    pub const fn last_modified_time(mut self, mod_time: DateTime) -> Self {
        self.last_modified_time = mod_time;
        self
    }

    /// Set the permissions for the new file.
    ///
    /// The format is represented with unix-style permissions.
    /// The default is `0o644`, which represents `rw-r--r--` for files,
    /// and `0o755`, which represents `rwxr-xr-x` for directories.
    ///
    /// This method only preserves the file permissions bits (via a `& 0o777`) and discards
    /// higher file mode bits. So it cannot be used to denote an entry as a directory,
    /// symlink, or other special file type.
    #[must_use]
    pub const fn unix_permissions(mut self, mode: u32) -> Self {
        self.permissions = Some(mode & 0o777);
        self
    }

    /// Set whether the new file's compressed and uncompressed size is less than 4 GiB.
    ///
    /// If set to `false` and the file exceeds the limit, an I/O error is thrown and the file is
    /// aborted. If set to `true`, readers will require ZIP64 support and if the file does not
    /// exceed the limit, 20 B are wasted. The default is `false`.
    #[must_use]
    pub const fn large_file(mut self, large: bool) -> Self {
        self.large_file = large;
        self
    }

    pub(crate) fn with_deprecated_encryption(self, password: &[u8]) -> FileOptions<'static, T> {
        FileOptions {
            encrypt_with: Some(EncryptWith::ZipCrypto(
                ZipCryptoKeys::derive(password),
                PhantomData,
            )),
            ..self
        }
    }

    /// Set the AES encryption parameters.
    #[cfg(feature = "aes-crypto")]
    pub fn with_aes_encryption(self, mode: AesMode, password: &str) -> FileOptions<'_, T> {
        FileOptions {
            encrypt_with: Some(EncryptWith::Aes { mode, password }),
            ..self
        }
    }

    /// Sets the size of the buffer used to hold the next block that Zopfli will compress. The
    /// larger the buffer, the more effective the compression, but the more memory is required.
    /// A value of `None` indicates no buffer, which is recommended only when all non-empty writes
    /// are larger than about 32 KiB.
    #[must_use]
    #[cfg(feature = "deflate-zopfli")]
    pub const fn with_zopfli_buffer(mut self, size: Option<usize>) -> Self {
        self.zopfli_buffer_size = size;
        self
    }

    /// Returns the compression level currently set.
    pub const fn get_compression_level(&self) -> Option<i64> {
        self.compression_level
    }
    /// Sets the alignment to the given number of bytes.
    #[must_use]
    pub const fn with_alignment(mut self, alignment: u16) -> Self {
        self.alignment = alignment;
        self
    }
}
impl<'k> FileOptions<'k, ExtendedFileOptions> {
    /// Adds an extra data field.
    pub fn add_extra_data(
        &mut self,
        header_id: u16,
        data: &[u8],
        central_only: bool,
    ) -> ZipResult<()> {
        validate_extra_data(header_id, data)?;
        let len = data.len() + 4;
        if self.extended_options.extra_data.len()
            + self.extended_options.central_extra_data.len()
            + len
            > u16::MAX as usize
        {
            Err(InvalidArchive(
                "Extra data field would be longer than allowed",
            ))
        } else {
            let field = if central_only {
                &mut self.extended_options.central_extra_data
            } else {
                &mut self.extended_options.extra_data
            };
            let vec = Arc::get_mut(field);
            let vec = match vec {
                Some(exclusive) => exclusive,
                None => {
                    *field = Arc::new(field.to_vec());
                    Arc::get_mut(field).unwrap()
                }
            };
            vec.reserve_exact(data.len() + 4);
            vec.write_u16_le(header_id)?;
            vec.write_u16_le(data.len() as u16)?;
            vec.write_all(data)?;
            Ok(())
        }
    }

    /// Removes the extra data fields.
    #[must_use]
    pub fn clear_extra_data(mut self) -> Self {
        if self.extended_options.extra_data.len() > 0 {
            self.extended_options.extra_data = Arc::new(vec![]);
        }
        if self.extended_options.central_extra_data.len() > 0 {
            self.extended_options.central_extra_data = Arc::new(vec![]);
        }
        self
    }
}
impl<'k, T: FileOptionExtension> Default for FileOptions<'k, T> {
    /// Construct a new FileOptions object
    fn default() -> Self {
        Self {
            compression_method: Default::default(),
            compression_level: None,
            #[cfg(feature = "time")]
            last_modified_time: OffsetDateTime::now_utc().try_into().unwrap_or_default(),
            #[cfg(not(feature = "time"))]
            last_modified_time: DateTime::default(),
            permissions: None,
            large_file: false,
            encrypt_with: None,
            extended_options: T::default(),
            alignment: 1,
            #[cfg(feature = "deflate-zopfli")]
            zopfli_buffer_size: Some(1 << 15),
        }
    }
}

impl<W: Write + Seek> Write for ZipWriter<W> {
    fn write(&mut self, buf: &[u8]) -> io::Result<usize> {
        if !self.writing_to_file {
            return Err(io::Error::new(
                io::ErrorKind::Other,
                "No file has been started",
            ));
        }
        if buf.is_empty() {
            return Ok(0);
        }
        match self.inner.ref_mut() {
            Some(ref mut w) => {
                let write_result = w.write(buf);
                if let Ok(count) = write_result {
                    self.stats.update(&buf[0..count]);
                    if self.stats.bytes_written > spec::ZIP64_BYTES_THR
                        && !self.files.last_mut().unwrap().1.large_file
                    {
                        self.abort_file().unwrap();
                        return Err(io::Error::new(
                            io::ErrorKind::Other,
                            "Large file option has not been set",
                        ));
                    }
                }
                write_result
            }
            None => Err(io::Error::new(
                io::ErrorKind::BrokenPipe,
                "write(): ZipWriter was already closed",
            )),
        }
    }

    fn flush(&mut self) -> io::Result<()> {
        match self.inner.ref_mut() {
            Some(ref mut w) => w.flush(),
            None => Err(io::Error::new(
                io::ErrorKind::BrokenPipe,
                "flush(): ZipWriter was already closed",
            )),
        }
    }
}

impl ZipWriterStats {
    fn update(&mut self, buf: &[u8]) {
        self.hasher.update(buf);
        self.bytes_written += buf.len() as u64;
    }
}

impl<A: Read + Write + Seek> ZipWriter<A> {
    /// Initializes the archive from an existing ZIP archive, making it ready for append.
    pub fn new_append(mut readwriter: A) -> ZipResult<ZipWriter<A>> {
        let (footer, cde_start_pos) = spec::CentralDirectoryEnd::find_and_parse(&mut readwriter)?;
        let metadata = ZipArchive::get_metadata(&mut readwriter, &footer, cde_start_pos)?;

        Ok(ZipWriter {
            inner: Storer(MaybeEncrypted::Unencrypted(readwriter)),
            files: metadata.files,
            stats: Default::default(),
            writing_to_file: false,
            comment: footer.zip_file_comment,
            writing_raw: true, // avoid recomputing the last file's header
            flush_on_finish_file: false,
        })
    }

    /// `flush_on_finish_file` is designed to support a streaming `inner` that may unload flushed
    /// bytes. It flushes a file's header and body once it starts writing another file. A ZipWriter
    /// will not try to seek back into where a previous file was written unless
    /// either [`ZipWriter::abort_file`] is called while [`ZipWriter::is_writing_file`] returns
    /// false, or [`ZipWriter::deep_copy_file`] is called. In the latter case, it will only need to
    /// read previously-written files and not overwrite them.
    ///
    /// Note: when using an `inner` that cannot overwrite flushed bytes, do not wrap it in a
    /// [std::io::BufWriter], because that has a [Seek::seek] method that implicitly calls
    /// [BufWriter::flush], and ZipWriter needs to seek backward to update each file's header with
    /// the size and checksum after writing the body.
    ///
    /// This setting is false by default.
    pub fn set_flush_on_finish_file(&mut self, flush_on_finish_file: bool) {
        self.flush_on_finish_file = flush_on_finish_file;
    }
}

impl<A: Read + Write + Seek> ZipWriter<A> {
    /// Adds another copy of a file already in this archive. This will produce a larger but more
    /// widely-compatible archive compared to [Self::shallow_copy_file]. Does not copy alignment.
    pub fn deep_copy_file(&mut self, src_name: &str, dest_name: &str) -> ZipResult<()> {
        self.finish_file()?;
        let write_position = self.inner.get_plain().stream_position()?;
        let src_index = self.index_by_name(src_name)?;
        let src_data = &self.files[src_index];
        let data_start = *src_data.data_start.get().unwrap_or(&0);
        let compressed_size = src_data.compressed_size;
        debug_assert!(compressed_size <= write_position - data_start);
        let uncompressed_size = src_data.uncompressed_size;

        let raw_values = ZipRawValues {
            crc32: src_data.crc32,
            compressed_size,
            uncompressed_size,
        };
        let mut reader = BufReader::new(ZipFileReader::Raw(find_content(
            src_data,
            self.inner.get_plain(),
        )?));
        let mut copy = Vec::with_capacity(compressed_size as usize);
        reader.read_to_end(&mut copy)?;
        drop(reader);
        self.inner
            .get_plain()
            .seek(SeekFrom::Start(write_position))?;
        if src_data.extra_field.is_some() || src_data.central_extra_field.is_some() {
            let mut options = FileOptions::<ExtendedFileOptions> {
                compression_method: src_data.compression_method,
                compression_level: src_data.compression_level,
                last_modified_time: src_data.last_modified_time,
                permissions: src_data.unix_mode(),
                large_file: src_data.large_file,
                encrypt_with: None,
                extended_options: ExtendedFileOptions {
                    extra_data: src_data.extra_field.clone().unwrap_or_default(),
                    central_extra_data: src_data.central_extra_field.clone().unwrap_or_default(),
                },
                alignment: 1,
                #[cfg(feature = "deflate-zopfli")]
                zopfli_buffer_size: None,
            };
            if let Some(perms) = src_data.unix_mode() {
                options = options.unix_permissions(perms);
            }
            Self::normalize_options(&mut options);
            self.start_entry(dest_name, options, Some(raw_values))?;
        } else {
            let mut options = FileOptions::<()> {
                compression_method: src_data.compression_method,
                compression_level: src_data.compression_level,
                last_modified_time: src_data.last_modified_time,
                permissions: src_data.unix_mode(),
                large_file: src_data.large_file,
                encrypt_with: None,
                extended_options: (),
                alignment: 1,
                #[cfg(feature = "deflate-zopfli")]
                zopfli_buffer_size: None,
            };
            if let Some(perms) = src_data.unix_mode() {
                options = options.unix_permissions(perms);
            }
            Self::normalize_options(&mut options);
            self.start_entry(dest_name, options, Some(raw_values))?;
        }

        self.writing_to_file = true;
        self.writing_raw = true;
        if let Err(e) = self.write_all(&copy) {
            self.abort_file().unwrap();
            return Err(e.into());
        }
        self.finish_file()
    }

    /// Like `deep_copy_file`, but uses Path arguments.
    ///
    /// This function ensures that the '/' path separator is used and normalizes `.` and `..`. It
    /// ignores any `..` or Windows drive letter that would produce a path outside the ZIP file's
    /// root.
    pub fn deep_copy_file_from_path<T: AsRef<Path>, U: AsRef<Path>>(
        &mut self,
        src_path: T,
        dest_path: U,
    ) -> ZipResult<()> {
        self.deep_copy_file(&path_to_string(src_path), &path_to_string(dest_path))
    }

    /// Write the zip file into the backing stream, then produce a readable archive of that data.
    ///
    /// This method avoids parsing the central directory records at the end of the stream for
    /// a slight performance improvement over running [`ZipArchive::new()`] on the output of
    /// [`Self::finish()`].
    ///
    ///```
    /// # fn main() -> Result<(), zip::result::ZipError> {
    /// use std::io::{Cursor, prelude::*};
    /// use zip::{ZipArchive, ZipWriter, write::SimpleFileOptions};
    ///
    /// let buf = Cursor::new(Vec::new());
    /// let mut zip = ZipWriter::new(buf);
    /// let options = SimpleFileOptions::default();
    /// zip.start_file("a.txt", options)?;
    /// zip.write_all(b"hello\n")?;
    ///
    /// let mut zip = zip.finish_into_readable()?;
    /// let mut s: String = String::new();
    /// zip.by_name("a.txt")?.read_to_string(&mut s)?;
    /// assert_eq!(s, "hello\n");
    /// # Ok(())
    /// # }
    ///```
    pub fn finish_into_readable(mut self) -> ZipResult<ZipArchive<A>> {
        let central_start = self.finalize()?;
        let inner = mem::replace(&mut self.inner, Closed).unwrap();
        let comment = mem::take(&mut self.comment);
        let files = mem::take(&mut self.files);
        let archive = ZipArchive::from_finalized_writer(files, comment, inner, central_start)?;
        Ok(archive)
    }
}

impl<W: Write + Seek> ZipWriter<W> {
    /// Initializes the archive.
    ///
    /// Before writing to this object, the [`ZipWriter::start_file`] function should be called.
    /// After a successful write, the file remains open for writing. After a failed write, call
    /// [`ZipWriter::is_writing_file`] to determine if the file remains open.
    pub fn new(inner: W) -> ZipWriter<W> {
        ZipWriter {
            inner: Storer(MaybeEncrypted::Unencrypted(inner)),
            files: IndexMap::new(),
            stats: Default::default(),
            writing_to_file: false,
            writing_raw: false,
            comment: Vec::new(),
            flush_on_finish_file: false,
        }
    }

    /// Returns true if a file is currently open for writing.
    pub const fn is_writing_file(&self) -> bool {
        self.writing_to_file && !self.inner.is_closed()
    }

    /// Set ZIP archive comment.
    pub fn set_comment<S>(&mut self, comment: S)
    where
        S: Into<String>,
    {
        self.set_raw_comment(comment.into().into())
    }

    /// Set ZIP archive comment.
    ///
    /// This sets the raw bytes of the comment. The comment
    /// is typically expected to be encoded in UTF-8
    pub fn set_raw_comment(&mut self, comment: Vec<u8>) {
        self.comment = comment;
    }

    /// Get ZIP archive comment.
    pub fn get_comment(&mut self) -> Result<&str, Utf8Error> {
        from_utf8(self.get_raw_comment())
    }

    /// Get ZIP archive comment.
    ///
    /// This returns the raw bytes of the comment. The comment
    /// is typically expected to be encoded in UTF-8
    pub const fn get_raw_comment(&self) -> &Vec<u8> {
        &self.comment
    }

    /// Start a new file for with the requested options.
    fn start_entry<S, T: FileOptionExtension>(
        &mut self,
        name: S,
        options: FileOptions<T>,
        raw_values: Option<ZipRawValues>,
    ) -> ZipResult<()>
    where
        S: Into<Box<str>>,
    {
        self.finish_file()?;

        let raw_values = raw_values.unwrap_or(ZipRawValues {
            crc32: 0,
            compressed_size: 0,
            uncompressed_size: 0,
        });

        #[allow(unused_mut)]
        let mut extra_field = options.extended_options.extra_data().cloned();

        // Write AES encryption extra data.
        #[allow(unused_mut)]
        let mut aes_extra_data_start = 0;
        #[cfg(feature = "aes-crypto")]
        if let Some(EncryptWith::Aes { .. }) = options.encrypt_with {
            const AES_DUMMY_EXTRA_DATA: [u8; 11] = [
                0x01, 0x99, 0x07, 0x00, 0x00, 0x00, 0x00, 0x00, 0x00, 0x00, 0x00,
            ];

            let extra_data = extra_field.get_or_insert_with(Default::default);
            let extra_data = match Arc::get_mut(extra_data) {
                Some(exclusive) => exclusive,
                None => {
                    let new = Arc::new(extra_data.to_vec());
                    Arc::get_mut(extra_field.insert(new)).unwrap()
                }
            };

            if extra_data.len() + AES_DUMMY_EXTRA_DATA.len() > u16::MAX as usize {
                let _ = self.abort_file();
                return Err(InvalidArchive("Extra data field is too large"));
            }

            aes_extra_data_start = extra_data.len() as u64;

            // We write zero bytes for now since we need to update the data when finishing the
            // file.
            extra_data.write_all(&AES_DUMMY_EXTRA_DATA)?;
        }

        {
            let header_start = self.inner.get_plain().stream_position()?;

<<<<<<< HEAD
            let permissions = options.permissions.unwrap_or(0o100644);
            let (compression_method, aes_mode) = match options.encrypt_with {
                #[cfg(feature = "aes-crypto")]
                Some(EncryptWith::Aes { mode, .. }) => (
                    CompressionMethod::Aes,
                    Some((mode, AesVendorVersion::Ae2, options.compression_method)),
                ),
                _ => (options.compression_method, None),
            };
            let file = ZipFileData {
                system: System::Unix,
                version_made_by: DEFAULT_VERSION,
                encrypted: options.encrypt_with.is_some(),
                using_data_descriptor: false,
                compression_method,
                compression_level: options.compression_level,
                last_modified_time: options.last_modified_time,
                crc32: raw_values.crc32,
                compressed_size: raw_values.compressed_size,
                uncompressed_size: raw_values.uncompressed_size,
                file_name: name.into(),
                file_name_raw: vec![].into_boxed_slice(), // Never used for saving
                extra_field,
                central_extra_field: options.extended_options.central_extra_data().cloned(),
                file_comment: String::with_capacity(0).into_boxed_str(),
                header_start,
                extra_data_start: None,
                data_start: OnceLock::new(),
                central_header_start: 0,
                external_attributes: permissions << 16,
                large_file: options.large_file,
                aes_mode,
                aes_extra_data_start,

                extra_fields: Vec::new(),
            };
=======
            let file =
                ZipFileData::initialize_local_block(name, &options, raw_values, header_start);

>>>>>>> 5e91df08
            let index = self.insert_file_data(file)?;
            let file = &mut self.files[index];
            let writer = self.inner.get_plain();

            let block = match file.local_block() {
                Ok(block) => block,
                Err(e) => {
                    let _ = self.abort_file();
                    return Err(e);
                }
            };
            match block.write(writer) {
                Ok(()) => (),
                Err(e) => {
                    let _ = self.abort_file();
                    return Err(e);
                }
            }

            // file name
            writer.write_all(file.file_name.as_bytes())?;
            // zip64 extra field
            if file.large_file {
                write_local_zip64_extra_field(writer, file)?;
            }
            if let Some(extra_field) = &file.extra_field {
                file.extra_data_start = Some(writer.stream_position()?);
                writer.write_all(extra_field)?;
            }
            let mut header_end = writer.stream_position()?;
            if options.alignment > 1 {
                let align = options.alignment as u64;
                let unaligned_header_bytes = header_end % align;
                if unaligned_header_bytes != 0 {
                    let pad_length = (align - unaligned_header_bytes) as usize;
                    let Some(new_extra_field_length) =
                        (pad_length as u16).checked_add(block.extra_field_length)
                    else {
                        let _ = self.abort_file();
                        return Err(InvalidArchive(
                            "Extra data field would be larger than allowed after aligning",
                        ));
                    };
                    if pad_length >= 4 {
                        // Add an extra field to the extra_data
                        let pad_body = vec![0; pad_length - 4];
                        writer.write_all(b"za").map_err(ZipError::from)?; // 0x617a
                        writer
                            .write_u16_le(pad_body.len() as u16)
                            .map_err(ZipError::from)?;
                        writer.write_all(&pad_body).map_err(ZipError::from)?;
                    } else {
                        // extra_data padding is too small for an extra field header, so pad with
                        // zeroes
                        let pad = vec![0; pad_length];
                        writer.write_all(&pad).map_err(ZipError::from)?;
                    }
                    header_end = writer.stream_position()?;

                    // Update extra field length in local file header.
                    writer.seek(SeekFrom::Start(file.header_start + 28))?;
                    writer.write_u16_le(new_extra_field_length)?;
                    writer.seek(SeekFrom::Start(header_end))?;
                    debug_assert_eq!(header_end % align, 0);
                }
            }
            match options.encrypt_with {
                #[cfg(feature = "aes-crypto")]
                Some(EncryptWith::Aes { mode, password }) => {
                    let aeswriter = AesWriter::new(
                        mem::replace(&mut self.inner, GenericZipWriter::Closed).unwrap(),
                        mode,
                        password.as_bytes(),
                    )?;
                    self.inner = GenericZipWriter::Storer(MaybeEncrypted::Aes(aeswriter));
                }
                Some(EncryptWith::ZipCrypto(keys, ..)) => {
                    let mut zipwriter = crate::zipcrypto::ZipCryptoWriter {
                        writer: mem::replace(&mut self.inner, Closed).unwrap(),
                        buffer: vec![],
                        keys,
                    };
                    let crypto_header = [0u8; 12];

                    zipwriter.write_all(&crypto_header)?;
                    header_end = zipwriter.writer.stream_position()?;
                    self.inner = Storer(MaybeEncrypted::ZipCrypto(zipwriter));
                }
                None => {}
            }
            self.stats.start = header_end;
            debug_assert!(file.data_start.get().is_none());
            file.data_start.get_or_init(|| header_end);
            self.writing_to_file = true;
            self.stats.bytes_written = 0;
            self.stats.hasher = Hasher::new();
        }
        Ok(())
    }

    fn insert_file_data(&mut self, file: ZipFileData) -> ZipResult<usize> {
        if self.files.contains_key(&file.file_name) {
            return Err(InvalidArchive("Duplicate filename"));
        }
        let name = file.file_name.to_owned();
        self.files.insert(name.clone(), file);
        Ok(self.files.get_index_of(&name).unwrap())
    }

    fn finish_file(&mut self) -> ZipResult<()> {
        if !self.writing_to_file {
            return Ok(());
        }

        let make_plain_writer = self.inner.prepare_next_writer(
            Stored,
            None,
            #[cfg(feature = "deflate-zopfli")]
            None,
        )?;
        self.inner.switch_to(make_plain_writer)?;
        self.switch_to_non_encrypting_writer()?;
        let writer = self.inner.get_plain();

        if !self.writing_raw {
            let file = match self.files.last_mut() {
                None => return Ok(()),
                Some((_, f)) => f,
            };
            file.uncompressed_size = self.stats.bytes_written;

            let file_end = writer.stream_position()?;
            debug_assert!(file_end >= self.stats.start);
            file.compressed_size = file_end - self.stats.start;

            file.crc32 = self.stats.hasher.clone().finalize();
            if let Some(aes_mode) = &mut file.aes_mode {
                // We prefer using AE-1 which provides an extra CRC check, but for small files we
                // switch to AE-2 to prevent being able to use the CRC value to to reconstruct the
                // unencrypted contents.
                //
                // C.f. https://www.winzip.com/en/support/aes-encryption/#crc-faq
                aes_mode.1 = if self.stats.bytes_written < 20 {
                    file.crc32 = 0;
                    AesVendorVersion::Ae2
                } else {
                    AesVendorVersion::Ae1
                }
            }

            update_aes_extra_data(writer, file)?;
            update_local_file_header(writer, file)?;
            writer.seek(SeekFrom::Start(file_end))?;
        }
        if self.flush_on_finish_file {
            if let Err(e) = writer.flush() {
                self.abort_file()?;
                return Err(e.into());
            }
        }

        self.writing_to_file = false;
        Ok(())
    }

    fn switch_to_non_encrypting_writer(&mut self) -> Result<(), ZipError> {
        match mem::replace(&mut self.inner, Closed) {
            #[cfg(feature = "aes-crypto")]
            Storer(MaybeEncrypted::Aes(writer)) => {
                self.inner = Storer(MaybeEncrypted::Unencrypted(writer.finish()?));
            }
            Storer(MaybeEncrypted::ZipCrypto(writer)) => {
                let crc32 = self.stats.hasher.clone().finalize();
                self.inner = Storer(MaybeEncrypted::Unencrypted(writer.finish(crc32)?))
            }
            Storer(MaybeEncrypted::Unencrypted(w)) => {
                self.inner = Storer(MaybeEncrypted::Unencrypted(w))
            }
            _ => unreachable!(),
        }
        Ok(())
    }

    /// Removes the file currently being written from the archive if there is one, or else removes
    /// the file most recently written.
    pub fn abort_file(&mut self) -> ZipResult<()> {
        let (_, last_file) = self.files.pop().ok_or(ZipError::FileNotFound)?;
        let make_plain_writer = self.inner.prepare_next_writer(
            Stored,
            None,
            #[cfg(feature = "deflate-zopfli")]
            None,
        )?;
        self.inner.switch_to(make_plain_writer)?;
        self.switch_to_non_encrypting_writer()?;
        // Make sure this is the last file, and that no shallow copies of it remain; otherwise we'd
        // overwrite a valid file and corrupt the archive
        let rewind_safe: bool = match last_file.data_start.get() {
            None => self.files.is_empty(),
            Some(last_file_start) => self.files.values().all(|file| {
                file.data_start
                    .get()
                    .is_some_and(|start| start < last_file_start)
            }),
        };
        if rewind_safe {
            self.inner
                .get_plain()
                .seek(SeekFrom::Start(last_file.header_start))?;
        }
        self.writing_to_file = false;
        Ok(())
    }

    /// Create a file in the archive and start writing its' contents. The file must not have the
    /// same name as a file already in the archive.
    ///
    /// The data should be written using the [`Write`] implementation on this [`ZipWriter`]
    pub fn start_file<S, T: FileOptionExtension>(
        &mut self,
        name: S,
        mut options: FileOptions<T>,
    ) -> ZipResult<()>
    where
        S: Into<Box<str>>,
    {
        Self::normalize_options(&mut options);
        let make_new_self = self.inner.prepare_next_writer(
            options.compression_method,
            options.compression_level,
            #[cfg(feature = "deflate-zopfli")]
            options.zopfli_buffer_size,
        )?;
        self.start_entry(name, options, None)?;
        if let Err(e) = self.inner.switch_to(make_new_self) {
            self.abort_file().unwrap();
            return Err(e);
        }
        self.writing_raw = false;
        Ok(())
    }

    /* TODO: link to/use Self::finish_into_readable() from https://github.com/zip-rs/zip/pull/400 in
     * this docstring. */
    /// Copy over the entire contents of another archive verbatim.
    ///
    /// This method extracts file metadata from the `source` archive, then simply performs a single
    /// big [`io::copy()`](io::copy) to transfer all the actual file contents without any
    /// decompression or decryption. This is more performant than the equivalent operation of
    /// calling [`Self::raw_copy_file()`] for each entry from the `source` archive in sequence.
    ///
    ///```
    /// # fn main() -> Result<(), zip::result::ZipError> {
    /// use std::io::{Cursor, prelude::*};
    /// use zip::{ZipArchive, ZipWriter, write::SimpleFileOptions};
    ///
    /// let buf = Cursor::new(Vec::new());
    /// let mut zip = ZipWriter::new(buf);
    /// zip.start_file("a.txt", SimpleFileOptions::default())?;
    /// zip.write_all(b"hello\n")?;
    /// let src = ZipArchive::new(zip.finish()?)?;
    ///
    /// let buf = Cursor::new(Vec::new());
    /// let mut zip = ZipWriter::new(buf);
    /// zip.start_file("b.txt", SimpleFileOptions::default())?;
    /// zip.write_all(b"hey\n")?;
    /// let src2 = ZipArchive::new(zip.finish()?)?;
    ///
    /// let buf = Cursor::new(Vec::new());
    /// let mut zip = ZipWriter::new(buf);
    /// zip.merge_archive(src)?;
    /// zip.merge_archive(src2)?;
    /// let mut result = ZipArchive::new(zip.finish()?)?;
    ///
    /// let mut s: String = String::new();
    /// result.by_name("a.txt")?.read_to_string(&mut s)?;
    /// assert_eq!(s, "hello\n");
    /// s.clear();
    /// result.by_name("b.txt")?.read_to_string(&mut s)?;
    /// assert_eq!(s, "hey\n");
    /// # Ok(())
    /// # }
    ///```
    pub fn merge_archive<R>(&mut self, mut source: ZipArchive<R>) -> ZipResult<()>
    where
        R: Read + io::Seek,
    {
        self.finish_file()?;

        /* Ensure we accept the file contents on faith (and avoid overwriting the data).
         * See raw_copy_file_rename(). */
        self.writing_to_file = true;
        self.writing_raw = true;

        let writer = self.inner.get_plain();
        /* Get the file entries from the source archive. */
        let new_files = source.merge_contents(writer)?;

        /* These file entries are now ours! */
        self.files.extend(new_files);

        Ok(())
    }

    fn normalize_options<T: FileOptionExtension>(options: &mut FileOptions<T>) {
        if options.permissions.is_none() {
            options.permissions = Some(0o644);
        }
        if !options.last_modified_time.is_valid() {
            options.last_modified_time = FileOptions::<T>::default().last_modified_time;
        }
        *options.permissions.as_mut().unwrap() |= ffi::S_IFREG;
    }

    /// Starts a file, taking a Path as argument.
    ///
    /// This function ensures that the '/' path separator is used and normalizes `.` and `..`. It
    /// ignores any `..` or Windows drive letter that would produce a path outside the ZIP file's
    /// root.
    pub fn start_file_from_path<E: FileOptionExtension, P: AsRef<Path>>(
        &mut self,
        path: P,
        options: FileOptions<E>,
    ) -> ZipResult<()> {
        self.start_file(path_to_string(path), options)
    }

    /// Add a new file using the already compressed data from a ZIP file being read and renames it, this
    /// allows faster copies of the `ZipFile` since there is no need to decompress and compress it again.
    /// Any `ZipFile` metadata is copied and not checked, for example the file CRC.

    /// ```no_run
    /// use std::fs::File;
    /// use std::io::{Read, Seek, Write};
    /// use zip::{ZipArchive, ZipWriter};
    ///
    /// fn copy_rename<R, W>(
    ///     src: &mut ZipArchive<R>,
    ///     dst: &mut ZipWriter<W>,
    /// ) -> zip::result::ZipResult<()>
    /// where
    ///     R: Read + Seek,
    ///     W: Write + Seek,
    /// {
    ///     // Retrieve file entry by name
    ///     let file = src.by_name("src_file.txt")?;
    ///
    ///     // Copy and rename the previously obtained file entry to the destination zip archive
    ///     dst.raw_copy_file_rename(file, "new_name.txt")?;
    ///
    ///     Ok(())
    /// }
    /// ```
    pub fn raw_copy_file_rename<S>(&mut self, mut file: ZipFile, name: S) -> ZipResult<()>
    where
        S: Into<Box<str>>,
    {
        let mut options = SimpleFileOptions::default()
            .large_file(file.compressed_size().max(file.size()) > spec::ZIP64_BYTES_THR)
            .last_modified_time(file.last_modified())
            .compression_method(file.compression());
        if let Some(perms) = file.unix_mode() {
            options = options.unix_permissions(perms);
        }
        Self::normalize_options(&mut options);

        let raw_values = ZipRawValues {
            crc32: file.crc32(),
            compressed_size: file.compressed_size(),
            uncompressed_size: file.size(),
        };

        self.start_entry(name, options, Some(raw_values))?;
        self.writing_to_file = true;
        self.writing_raw = true;

        io::copy(file.get_raw_reader(), self)?;

        Ok(())
    }

    /// Like `raw_copy_file_to_path`, but uses Path arguments.
    ///
    /// This function ensures that the '/' path separator is used and normalizes `.` and `..`. It
    /// ignores any `..` or Windows drive letter that would produce a path outside the ZIP file's
    /// root.
    pub fn raw_copy_file_to_path<P: AsRef<Path>>(
        &mut self,
        file: ZipFile,
        path: P,
    ) -> ZipResult<()> {
        self.raw_copy_file_rename(file, path_to_string(path))
    }

    /// Add a new file using the already compressed data from a ZIP file being read, this allows faster
    /// copies of the `ZipFile` since there is no need to decompress and compress it again. Any `ZipFile`
    /// metadata is copied and not checked, for example the file CRC.
    ///
    /// ```no_run
    /// use std::fs::File;
    /// use std::io::{Read, Seek, Write};
    /// use zip::{ZipArchive, ZipWriter};
    ///
    /// fn copy<R, W>(src: &mut ZipArchive<R>, dst: &mut ZipWriter<W>) -> zip::result::ZipResult<()>
    /// where
    ///     R: Read + Seek,
    ///     W: Write + Seek,
    /// {
    ///     // Retrieve file entry by name
    ///     let file = src.by_name("src_file.txt")?;
    ///
    ///     // Copy the previously obtained file entry to the destination zip archive
    ///     dst.raw_copy_file(file)?;
    ///
    ///     Ok(())
    /// }
    /// ```
    pub fn raw_copy_file(&mut self, file: ZipFile) -> ZipResult<()> {
        let name = file.name().to_owned();
        self.raw_copy_file_rename(file, name)
    }

    /// Add a directory entry.
    ///
    /// As directories have no content, you must not call [`ZipWriter::write`] before adding a new file.
    pub fn add_directory<S, T: FileOptionExtension>(
        &mut self,
        name: S,
        mut options: FileOptions<T>,
    ) -> ZipResult<()>
    where
        S: Into<String>,
    {
        if options.permissions.is_none() {
            options.permissions = Some(0o755);
        }
        *options.permissions.as_mut().unwrap() |= 0o40000;
        options.compression_method = Stored;
        options.encrypt_with = None;

        let name_as_string = name.into();
        // Append a slash to the filename if it does not end with it.
        let name_with_slash = match name_as_string.chars().last() {
            Some('/') | Some('\\') => name_as_string,
            _ => name_as_string + "/",
        };

        self.start_entry(name_with_slash, options, None)?;
        self.writing_to_file = false;
        self.switch_to_non_encrypting_writer()?;
        Ok(())
    }

    /// Add a directory entry, taking a Path as argument.
    ///
    /// This function ensures that the '/' path separator is used and normalizes `.` and `..`. It
    /// ignores any `..` or Windows drive letter that would produce a path outside the ZIP file's
    /// root.
    pub fn add_directory_from_path<T: FileOptionExtension, P: AsRef<Path>>(
        &mut self,
        path: P,
        options: FileOptions<T>,
    ) -> ZipResult<()> {
        self.add_directory(path_to_string(path), options)
    }

    /// Finish the last file and write all other zip-structures
    ///
    /// This will return the writer, but one should normally not append any data to the end of the file.
    /// Note that the zipfile will also be finished on drop.
    pub fn finish(mut self) -> ZipResult<W> {
        let _central_start = self.finalize()?;
        let inner = mem::replace(&mut self.inner, Closed);
        Ok(inner.unwrap())
    }

    /// Add a symlink entry.
    ///
    /// The zip archive will contain an entry for path `name` which is a symlink to `target`.
    ///
    /// No validation or normalization of the paths is performed. For best results,
    /// callers should normalize `\` to `/` and ensure symlinks are relative to other
    /// paths within the zip archive.
    ///
    /// WARNING: not all zip implementations preserve symlinks on extract. Some zip
    /// implementations may materialize a symlink as a regular file, possibly with the
    /// content incorrectly set to the symlink target. For maximum portability, consider
    /// storing a regular file instead.
    pub fn add_symlink<N, T, E: FileOptionExtension>(
        &mut self,
        name: N,
        target: T,
        mut options: FileOptions<E>,
    ) -> ZipResult<()>
    where
        N: Into<Box<str>>,
        T: Into<Box<str>>,
    {
        if options.permissions.is_none() {
            options.permissions = Some(0o777);
        }
        *options.permissions.as_mut().unwrap() |= 0o120000;
        // The symlink target is stored as file content. And compressing the target path
        // likely wastes space. So always store.
        options.compression_method = Stored;

        self.start_entry(name, options, None)?;
        self.writing_to_file = true;
        if let Err(e) = self.write_all(target.into().as_bytes()) {
            self.abort_file().unwrap();
            return Err(e.into());
        }
        self.writing_raw = false;
        self.finish_file()?;

        Ok(())
    }

    /// Add a symlink entry, taking Paths to the location and target as arguments.
    ///
    /// This function ensures that the '/' path separator is used and normalizes `.` and `..`. It
    /// ignores any `..` or Windows drive letter that would produce a path outside the ZIP file's
    /// root.
    pub fn add_symlink_from_path<P: AsRef<Path>, T: AsRef<Path>, E: FileOptionExtension>(
        &mut self,
        path: P,
        target: T,
        options: FileOptions<E>,
    ) -> ZipResult<()> {
        self.add_symlink(path_to_string(path), path_to_string(target), options)
    }

    fn finalize(&mut self) -> ZipResult<u64> {
        self.finish_file()?;

        let central_start = {
            let central_start = self.write_central_and_footer()?;
            let writer = self.inner.get_plain();
            let footer_end = writer.stream_position()?;
            let file_end = writer.seek(SeekFrom::End(0))?;
            if footer_end < file_end {
                // Data from an aborted file is past the end of the footer, so rewrite the footer at
                // the actual end.
                let central_and_footer_size = footer_end - central_start;
                writer.seek(SeekFrom::End(-(central_and_footer_size as i64)))?;
                self.write_central_and_footer()?;
            }
            central_start
        };

        Ok(central_start)
    }

    fn write_central_and_footer(&mut self) -> Result<u64, ZipError> {
        let writer = self.inner.get_plain();

        let central_start = writer.stream_position()?;
        for file in self.files.values() {
            write_central_directory_header(writer, file)?;
        }
        let central_size = writer.stream_position()? - central_start;

        if self.files.len() > spec::ZIP64_ENTRY_THR
            || central_size.max(central_start) > spec::ZIP64_BYTES_THR
        {
            let zip64_footer = spec::Zip64CentralDirectoryEnd {
                version_made_by: DEFAULT_VERSION as u16,
                version_needed_to_extract: DEFAULT_VERSION as u16,
                disk_number: 0,
                disk_with_central_directory: 0,
                number_of_files_on_this_disk: self.files.len() as u64,
                number_of_files: self.files.len() as u64,
                central_directory_size: central_size,
                central_directory_offset: central_start,
            };

            zip64_footer.write(writer)?;

            let zip64_footer = spec::Zip64CentralDirectoryEndLocator {
                disk_with_central_directory: 0,
                end_of_central_directory_offset: central_start + central_size,
                number_of_disks: 1,
            };

            zip64_footer.write(writer)?;
        }

        let number_of_files = self.files.len().min(spec::ZIP64_ENTRY_THR) as u16;
        let footer = spec::CentralDirectoryEnd {
            disk_number: 0,
            disk_with_central_directory: 0,
            zip_file_comment: self.comment.clone(),
            number_of_files_on_this_disk: number_of_files,
            number_of_files,
            central_directory_size: central_size.min(spec::ZIP64_BYTES_THR) as u32,
            central_directory_offset: central_start.min(spec::ZIP64_BYTES_THR) as u32,
        };

        footer.write(writer)?;
        Ok(central_start)
    }

    fn index_by_name(&self, name: &str) -> ZipResult<usize> {
        self.files.get_index_of(name).ok_or(ZipError::FileNotFound)
    }

    /// Adds another entry to the central directory referring to the same content as an existing
    /// entry. The file's local-file header will still refer to it by its original name, so
    /// unzipping the file will technically be unspecified behavior. [ZipArchive] ignores the
    /// filename in the local-file header and treat the central directory as authoritative. However,
    /// some other software (e.g. Minecraft) will refuse to extract a file copied this way.
    pub fn shallow_copy_file(&mut self, src_name: &str, dest_name: &str) -> ZipResult<()> {
        self.finish_file()?;
        let src_index = self.index_by_name(src_name)?;
        let mut dest_data = self.files[src_index].to_owned();
        dest_data.file_name = dest_name.into();
        self.insert_file_data(dest_data)?;
        Ok(())
    }

    /// Like `shallow_copy_file`, but uses Path arguments.
    ///
    /// This function ensures that the '/' path separator is used and normalizes `.` and `..`. It
    /// ignores any `..` or Windows drive letter that would produce a path outside the ZIP file's
    /// root.
    pub fn shallow_copy_file_from_path<T: AsRef<Path>, U: AsRef<Path>>(
        &mut self,
        src_path: T,
        dest_path: U,
    ) -> ZipResult<()> {
        self.shallow_copy_file(&path_to_string(src_path), &path_to_string(dest_path))
    }
}

impl<W: Write + Seek> Drop for ZipWriter<W> {
    fn drop(&mut self) {
        if !self.inner.is_closed() {
            if let Err(e) = self.finalize() {
                let _ = write!(io::stderr(), "ZipWriter drop failed: {:?}", e);
            }
        }
    }
}

type SwitchWriterFunction<W> = Box<dyn FnOnce(MaybeEncrypted<W>) -> GenericZipWriter<W>>;

impl<W: Write + Seek> GenericZipWriter<W> {
    fn prepare_next_writer(
        &self,
        compression: CompressionMethod,
        compression_level: Option<i64>,
        #[cfg(feature = "deflate-zopfli")] zopfli_buffer_size: Option<usize>,
    ) -> ZipResult<SwitchWriterFunction<W>> {
        if let Closed = self {
            return Err(
                io::Error::new(io::ErrorKind::BrokenPipe, "ZipWriter was already closed").into(),
            );
        }

        {
            #[allow(deprecated)]
            #[allow(unreachable_code)]
            match compression {
                Stored => {
                    if compression_level.is_some() {
                        Err(ZipError::UnsupportedArchive(
                            "Unsupported compression level",
                        ))
                    } else {
                        Ok(Box::new(|bare| Storer(bare)))
                    }
                }
                #[cfg(feature = "_deflate-any")]
                CompressionMethod::Deflated => {
                    let default = if cfg!(feature = "deflate-zopfli") {
                        24
                    } else {
                        Compression::default().level() as i64
                    };

                    let level = clamp_opt(
                        compression_level.unwrap_or(default),
                        deflate_compression_level_range(),
                    )
                    .ok_or(ZipError::UnsupportedArchive(
                        "Unsupported compression level",
                    ))? as u32;

                    #[cfg(feature = "deflate-zopfli")]
                    {
                        let best_non_zopfli = Compression::best().level();
                        if level > best_non_zopfli {
                            let options = Options {
                                iteration_count: NonZeroU64::try_from(
                                    (level - best_non_zopfli) as u64,
                                )
                                .unwrap(),
                                ..Default::default()
                            };
                            return Ok(Box::new(move |bare| match zopfli_buffer_size {
                                Some(size) => GenericZipWriter::BufferedZopfliDeflater(
                                    BufWriter::with_capacity(
                                        size,
                                        zopfli::DeflateEncoder::new(
                                            options,
                                            Default::default(),
                                            bare,
                                        ),
                                    ),
                                ),
                                None => GenericZipWriter::ZopfliDeflater(
                                    zopfli::DeflateEncoder::new(options, Default::default(), bare),
                                ),
                            }));
                        }
                    }

                    #[cfg(any(
                        feature = "deflate",
                        feature = "deflate-zlib",
                        feature = "deflate-zlib-ng",
                    ))]
                    {
                        Ok(Box::new(move |bare| {
                            GenericZipWriter::Deflater(DeflateEncoder::new(
                                bare,
                                Compression::new(level),
                            ))
                        }))
                    }
                }
                #[cfg(feature = "deflate64")]
                CompressionMethod::Deflate64 => Err(ZipError::UnsupportedArchive(
                    "Compressing Deflate64 is not supported",
                )),
                #[cfg(feature = "bzip2")]
                CompressionMethod::Bzip2 => {
                    let level = clamp_opt(
                        compression_level.unwrap_or(bzip2::Compression::default().level() as i64),
                        bzip2_compression_level_range(),
                    )
                    .ok_or(ZipError::UnsupportedArchive(
                        "Unsupported compression level",
                    ))? as u32;
                    Ok(Box::new(move |bare| {
                        GenericZipWriter::Bzip2(BzEncoder::new(
                            bare,
                            bzip2::Compression::new(level),
                        ))
                    }))
                }
                CompressionMethod::AES => Err(ZipError::UnsupportedArchive(
                    "AES encryption is enabled through FileOptions::with_aes_encryption",
                )),
                #[cfg(feature = "zstd")]
                CompressionMethod::Zstd => {
                    let level = clamp_opt(
                        compression_level.unwrap_or(zstd::DEFAULT_COMPRESSION_LEVEL as i64),
                        zstd::compression_level_range(),
                    )
                    .ok_or(ZipError::UnsupportedArchive(
                        "Unsupported compression level",
                    ))?;
                    Ok(Box::new(move |bare| {
                        GenericZipWriter::Zstd(ZstdEncoder::new(bare, level as i32).unwrap())
                    }))
                }
                #[cfg(feature = "lzma")]
                CompressionMethod::Lzma => {
                    Err(UnsupportedArchive("LZMA isn't supported for compression"))
                }
                CompressionMethod::Unsupported(..) => {
                    Err(ZipError::UnsupportedArchive("Unsupported compression"))
                }
            }
        }
    }

    fn switch_to(&mut self, make_new_self: SwitchWriterFunction<W>) -> ZipResult<()> {
        let bare = match mem::replace(self, Closed) {
            Storer(w) => w,
            #[cfg(any(
                feature = "deflate",
                feature = "deflate-zlib",
                feature = "deflate-zlib-ng"
            ))]
            GenericZipWriter::Deflater(w) => w.finish()?,
            #[cfg(feature = "deflate-zopfli")]
            GenericZipWriter::ZopfliDeflater(w) => w.finish()?,
            #[cfg(feature = "deflate-zopfli")]
            GenericZipWriter::BufferedZopfliDeflater(w) => w
                .into_inner()
                .map_err(|e| ZipError::Io(e.into_error()))?
                .finish()?,
            #[cfg(feature = "bzip2")]
            GenericZipWriter::Bzip2(w) => w.finish()?,
            #[cfg(feature = "zstd")]
            GenericZipWriter::Zstd(w) => w.finish()?,
            Closed => {
                return Err(io::Error::new(
                    io::ErrorKind::BrokenPipe,
                    "ZipWriter was already closed",
                )
                .into());
            }
        };
        *self = make_new_self(bare);
        Ok(())
    }

    fn ref_mut(&mut self) -> Option<&mut dyn Write> {
        match self {
            Storer(ref mut w) => Some(w as &mut dyn Write),
            #[cfg(any(
                feature = "deflate",
                feature = "deflate-zlib",
                feature = "deflate-zlib-ng"
            ))]
            GenericZipWriter::Deflater(ref mut w) => Some(w as &mut dyn Write),
            #[cfg(feature = "deflate-zopfli")]
            GenericZipWriter::ZopfliDeflater(w) => Some(w as &mut dyn Write),
            #[cfg(feature = "deflate-zopfli")]
            GenericZipWriter::BufferedZopfliDeflater(w) => Some(w as &mut dyn Write),
            #[cfg(feature = "bzip2")]
            GenericZipWriter::Bzip2(ref mut w) => Some(w as &mut dyn Write),
            #[cfg(feature = "zstd")]
            GenericZipWriter::Zstd(ref mut w) => Some(w as &mut dyn Write),
            Closed => None,
        }
    }

    const fn is_closed(&self) -> bool {
        matches!(*self, GenericZipWriter::Closed)
    }

    fn get_plain(&mut self) -> &mut W {
        match *self {
            Storer(MaybeEncrypted::Unencrypted(ref mut w)) => w,
            _ => panic!("Should have switched to stored and unencrypted beforehand"),
        }
    }

    fn unwrap(self) -> W {
        match self {
            Storer(MaybeEncrypted::Unencrypted(w)) => w,
            _ => panic!("Should have switched to stored and unencrypted beforehand"),
        }
    }
}

#[cfg(feature = "_deflate-any")]
fn deflate_compression_level_range() -> std::ops::RangeInclusive<i64> {
    let min = if cfg!(feature = "deflate")
        || cfg!(feature = "deflate-zlib")
        || cfg!(feature = "deflate-zlib-ng")
    {
        Compression::none().level() as i64
    } else {
        Compression::best().level() as i64 + 1
    };

    let max = Compression::best().level() as i64
        + if cfg!(feature = "deflate-zopfli") {
            u8::MAX as i64
        } else {
            0
        };

    min..=max
}

#[cfg(feature = "bzip2")]
fn bzip2_compression_level_range() -> std::ops::RangeInclusive<i64> {
    let min = bzip2::Compression::fast().level() as i64;
    let max = bzip2::Compression::best().level() as i64;
    min..=max
}

#[cfg(any(feature = "_deflate-any", feature = "bzip2", feature = "zstd"))]
fn clamp_opt<T: Ord + Copy, U: Ord + Copy + TryFrom<T>>(
    value: T,
    range: std::ops::RangeInclusive<U>,
) -> Option<T> {
    if range.contains(&value.try_into().ok()?) {
        Some(value)
    } else {
        None
    }
}

fn update_aes_extra_data<W: Write + io::Seek>(
    writer: &mut W,
    file: &mut ZipFileData,
) -> ZipResult<()> {
    let Some((aes_mode, version, compression_method)) = file.aes_mode else {
        return Ok(());
    };

    let extra_data_start = file.extra_data_start.unwrap();

    writer.seek(io::SeekFrom::Start(
        extra_data_start + file.aes_extra_data_start,
    ))?;

    let mut buf = Vec::new();

    // Extra field header ID.
    buf.write_u16_le(0x9901)?;
    // Data size.
    buf.write_u16_le(7)?;
    // Integer version number.
    buf.write_u16_le(version as u16)?;
    // Vendor ID.
    buf.write_all(b"AE")?;
    // AES encryption strength.
    buf.write_all(&[aes_mode as u8])?;
    // Real compression method.
    #[allow(deprecated)]
    buf.write_u16_le(compression_method.to_u16())?;

    writer.write_all(&buf)?;

    let aes_extra_data_start = file.aes_extra_data_start as usize;
    let extra_field = Arc::get_mut(file.extra_field.as_mut().unwrap()).unwrap();
    extra_field
        .splice(
            aes_extra_data_start..(aes_extra_data_start + buf.len()),
            buf,
        )
        .count();

    Ok(())
}

fn update_local_file_header<T: Write + Seek>(writer: &mut T, file: &ZipFileData) -> ZipResult<()> {
    const CRC32_OFFSET: u64 = 14;
    writer.seek(SeekFrom::Start(file.header_start + CRC32_OFFSET))?;
    writer.write_u32_le(file.crc32)?;
    if file.large_file {
        update_local_zip64_extra_field(writer, file)?;
    } else {
        // check compressed size as well as it can also be slightly larger than uncompressed size
        if file.compressed_size > spec::ZIP64_BYTES_THR {
            return Err(ZipError::Io(io::Error::new(
                io::ErrorKind::Other,
                "Large file option has not been set",
            )));
        }
        writer.write_u32_le(file.compressed_size as u32)?;
        // uncompressed size is already checked on write to catch it as soon as possible
        writer.write_u32_le(file.uncompressed_size as u32)?;
    }
    Ok(())
}

fn write_central_directory_header<T: Write>(writer: &mut T, file: &ZipFileData) -> ZipResult<()> {
    // buffer zip64 extra field to determine its variable length
    let mut zip64_extra_field = [0; 28];
    let zip64_extra_field_length =
        write_central_zip64_extra_field(&mut zip64_extra_field.as_mut(), file)?;

    let block = file.block(zip64_extra_field_length);
    block.write(writer)?;

    // file name
    writer.write_all(file.file_name.as_bytes())?;
    // zip64 extra field
    writer.write_all(&zip64_extra_field[..zip64_extra_field_length as usize])?;
    // extra field
    if let Some(extra_field) = &file.extra_field {
        writer.write_all(extra_field)?;
    }
    if let Some(central_extra_field) = &file.central_extra_field {
        writer.write_all(central_extra_field)?;
    }
    // file comment
    // <none>

    Ok(())
}

fn validate_extra_data(header_id: u16, data: &[u8]) -> ZipResult<()> {
    if data.len() > u16::MAX as usize {
        return Err(ZipError::Io(io::Error::new(
            io::ErrorKind::Other,
            "Extra-data field can't exceed u16::MAX bytes",
        )));
    }
    if header_id == 0x0001 {
        return Err(ZipError::Io(io::Error::new(
            io::ErrorKind::Other,
            "No custom ZIP64 extra data allowed",
        )));
    }

    #[cfg(not(feature = "unreserved"))]
    {
        if header_id <= 31
            || EXTRA_FIELD_MAPPING
                .iter()
                .any(|&mapped| mapped == header_id)
        {
            return Err(ZipError::Io(io::Error::new(
                io::ErrorKind::Other,
                format!(
                    "Extra data header ID {header_id:#06} requires crate feature \"unreserved\"",
                ),
            )));
        }
    }

    Ok(())
}

fn write_local_zip64_extra_field<T: Write>(writer: &mut T, file: &ZipFileData) -> ZipResult<()> {
    // This entry in the Local header MUST include BOTH original
    // and compressed file size fields.
    writer.write_u16_le(0x0001)?;
    writer.write_u16_le(16)?;
    writer.write_u64_le(file.uncompressed_size)?;
    writer.write_u64_le(file.compressed_size)?;
    // Excluded fields:
    // u32: disk start number
    Ok(())
}

fn update_local_zip64_extra_field<T: Write + Seek>(
    writer: &mut T,
    file: &ZipFileData,
) -> ZipResult<()> {
    let zip64_extra_field = file.header_start + 30 + file.file_name.as_bytes().len() as u64;
    writer.seek(SeekFrom::Start(zip64_extra_field + 4))?;
    writer.write_u64_le(file.uncompressed_size)?;
    writer.write_u64_le(file.compressed_size)?;
    // Excluded fields:
    // u32: disk start number
    Ok(())
}

/* TODO: make this use the Block trait somehow! */
fn write_central_zip64_extra_field<T: Write>(writer: &mut T, file: &ZipFileData) -> ZipResult<u16> {
    // The order of the fields in the zip64 extended
    // information record is fixed, but the fields MUST
    // only appear if the corresponding Local or Central
    // directory record field is set to 0xFFFF or 0xFFFFFFFF.
    let mut size = 0;
    let uncompressed_size = file.uncompressed_size > spec::ZIP64_BYTES_THR;
    let compressed_size = file.compressed_size > spec::ZIP64_BYTES_THR;
    let header_start = file.header_start > spec::ZIP64_BYTES_THR;
    if uncompressed_size {
        size += 8;
    }
    if compressed_size {
        size += 8;
    }
    if header_start {
        size += 8;
    }
    if size > 0 {
        writer.write_u16_le(0x0001)?;
        writer.write_u16_le(size)?;
        size += 4;

        if uncompressed_size {
            writer.write_u64_le(file.uncompressed_size)?;
        }
        if compressed_size {
            writer.write_u64_le(file.compressed_size)?;
        }
        if header_start {
            writer.write_u64_le(file.header_start)?;
        }
        // Excluded fields:
        // u32: disk start number
    }
    Ok(size)
}

#[cfg(not(feature = "unreserved"))]
const EXTRA_FIELD_MAPPING: [u16; 49] = [
    0x0001, 0x0007, 0x0008, 0x0009, 0x000a, 0x000c, 0x000d, 0x000e, 0x000f, 0x0014, 0x0015, 0x0016,
    0x0017, 0x0018, 0x0019, 0x0020, 0x0021, 0x0022, 0x0023, 0x0065, 0x0066, 0x4690, 0x07c8, 0x2605,
    0x2705, 0x2805, 0x334d, 0x4341, 0x4453, 0x4704, 0x470f, 0x4b46, 0x4c41, 0x4d49, 0x4f4c, 0x5356,
    0x5455, 0x554e, 0x5855, 0x6375, 0x6542, 0x7075, 0x756e, 0x7855, 0xa11e, 0xa220, 0xfd4a, 0x9901,
    0x9902,
];

#[cfg(test)]
mod test {
    use super::{FileOptions, ZipWriter};
    use crate::compression::CompressionMethod;
    use crate::result::ZipResult;
    use crate::types::DateTime;
    use crate::write::SimpleFileOptions;
    use crate::CompressionMethod::Stored;
    use crate::ZipArchive;
    use std::io;
    use std::io::{Cursor, Read, Write};
    use std::path::PathBuf;

    #[test]
    fn write_empty_zip() {
        let mut writer = ZipWriter::new(io::Cursor::new(Vec::new()));
        writer.set_comment("ZIP");
        let result = writer.finish().unwrap();
        assert_eq!(result.get_ref().len(), 25);
        assert_eq!(
            *result.get_ref(),
            [80, 75, 5, 6, 0, 0, 0, 0, 0, 0, 0, 0, 0, 0, 0, 0, 0, 0, 0, 0, 3, 0, 90, 73, 80]
        );
    }

    #[test]
    fn unix_permissions_bitmask() {
        // unix_permissions() throws away upper bits.
        let options = SimpleFileOptions::default().unix_permissions(0o120777);
        assert_eq!(options.permissions, Some(0o777));
    }

    #[test]
    fn write_zip_dir() {
        let mut writer = ZipWriter::new(io::Cursor::new(Vec::new()));
        writer
            .add_directory(
                "test",
                SimpleFileOptions::default().last_modified_time(
                    DateTime::from_date_and_time(2018, 8, 15, 20, 45, 6).unwrap(),
                ),
            )
            .unwrap();
        assert!(writer
            .write(b"writing to a directory is not allowed, and will not write any data")
            .is_err());
        let result = writer.finish().unwrap();
        assert_eq!(result.get_ref().len(), 108);
        assert_eq!(
            *result.get_ref(),
            &[
                80u8, 75, 3, 4, 20, 0, 0, 0, 0, 0, 163, 165, 15, 77, 0, 0, 0, 0, 0, 0, 0, 0, 0, 0,
                0, 0, 5, 0, 0, 0, 116, 101, 115, 116, 47, 80, 75, 1, 2, 46, 3, 20, 0, 0, 0, 0, 0,
                163, 165, 15, 77, 0, 0, 0, 0, 0, 0, 0, 0, 0, 0, 0, 0, 5, 0, 0, 0, 0, 0, 0, 0, 0, 0,
                0, 0, 237, 65, 0, 0, 0, 0, 116, 101, 115, 116, 47, 80, 75, 5, 6, 0, 0, 0, 0, 1, 0,
                1, 0, 51, 0, 0, 0, 35, 0, 0, 0, 0, 0,
            ] as &[u8]
        );
    }

    #[test]
    fn write_symlink_simple() {
        let mut writer = ZipWriter::new(io::Cursor::new(Vec::new()));
        writer
            .add_symlink(
                "name",
                "target",
                SimpleFileOptions::default().last_modified_time(
                    DateTime::from_date_and_time(2018, 8, 15, 20, 45, 6).unwrap(),
                ),
            )
            .unwrap();
        assert!(writer
            .write(b"writing to a symlink is not allowed and will not write any data")
            .is_err());
        let result = writer.finish().unwrap();
        assert_eq!(result.get_ref().len(), 112);
        assert_eq!(
            *result.get_ref(),
            &[
                80u8, 75, 3, 4, 10, 0, 0, 0, 0, 0, 163, 165, 15, 77, 252, 47, 111, 70, 6, 0, 0, 0,
                6, 0, 0, 0, 4, 0, 0, 0, 110, 97, 109, 101, 116, 97, 114, 103, 101, 116, 80, 75, 1,
                2, 46, 3, 10, 0, 0, 0, 0, 0, 163, 165, 15, 77, 252, 47, 111, 70, 6, 0, 0, 0, 6, 0,
                0, 0, 4, 0, 0, 0, 0, 0, 0, 0, 0, 0, 0, 0, 255, 161, 0, 0, 0, 0, 110, 97, 109, 101,
                80, 75, 5, 6, 0, 0, 0, 0, 1, 0, 1, 0, 50, 0, 0, 0, 40, 0, 0, 0, 0, 0
            ] as &[u8],
        );
    }

    #[test]
    fn test_path_normalization() {
        let mut path = PathBuf::new();
        path.push("foo");
        path.push("bar");
        path.push("..");
        path.push(".");
        path.push("example.txt");
        let mut writer = ZipWriter::new(io::Cursor::new(Vec::new()));
        writer
            .start_file_from_path(path, SimpleFileOptions::default())
            .unwrap();
<<<<<<< HEAD
        let archive = ZipArchive::new(writer.finish().unwrap()).unwrap();
        assert_eq!(Some("foo/example.txt"), archive.name_for_index(0));
=======
        let archive = writer.finish_into_readable().unwrap();
        assert_eq!(Some("/foo/example.txt"), archive.name_for_index(0));
>>>>>>> 5e91df08
    }

    #[test]
    fn write_symlink_wonky_paths() {
        let mut writer = ZipWriter::new(io::Cursor::new(Vec::new()));
        writer
            .add_symlink(
                "directory\\link",
                "/absolute/symlink\\with\\mixed/slashes",
                SimpleFileOptions::default().last_modified_time(
                    DateTime::from_date_and_time(2018, 8, 15, 20, 45, 6).unwrap(),
                ),
            )
            .unwrap();
        assert!(writer
            .write(b"writing to a symlink is not allowed and will not write any data")
            .is_err());
        let result = writer.finish().unwrap();
        assert_eq!(result.get_ref().len(), 162);
        assert_eq!(
            *result.get_ref(),
            &[
                80u8, 75, 3, 4, 10, 0, 0, 0, 0, 0, 163, 165, 15, 77, 95, 41, 81, 245, 36, 0, 0, 0,
                36, 0, 0, 0, 14, 0, 0, 0, 100, 105, 114, 101, 99, 116, 111, 114, 121, 92, 108, 105,
                110, 107, 47, 97, 98, 115, 111, 108, 117, 116, 101, 47, 115, 121, 109, 108, 105,
                110, 107, 92, 119, 105, 116, 104, 92, 109, 105, 120, 101, 100, 47, 115, 108, 97,
                115, 104, 101, 115, 80, 75, 1, 2, 46, 3, 10, 0, 0, 0, 0, 0, 163, 165, 15, 77, 95,
                41, 81, 245, 36, 0, 0, 0, 36, 0, 0, 0, 14, 0, 0, 0, 0, 0, 0, 0, 0, 0, 0, 0, 255,
                161, 0, 0, 0, 0, 100, 105, 114, 101, 99, 116, 111, 114, 121, 92, 108, 105, 110,
                107, 80, 75, 5, 6, 0, 0, 0, 0, 1, 0, 1, 0, 60, 0, 0, 0, 80, 0, 0, 0, 0, 0
            ] as &[u8],
        );
    }

    #[test]
    fn write_mimetype_zip() {
        let mut writer = ZipWriter::new(io::Cursor::new(Vec::new()));
        let options = FileOptions {
            compression_method: CompressionMethod::Stored,
            compression_level: None,
            last_modified_time: DateTime::default(),
            permissions: Some(33188),
            large_file: false,
            encrypt_with: None,
            extended_options: (),
            alignment: 1,
            #[cfg(feature = "deflate-zopfli")]
            zopfli_buffer_size: None,
        };
        writer.start_file("mimetype", options).unwrap();
        writer
            .write_all(b"application/vnd.oasis.opendocument.text")
            .unwrap();
        let result = writer.finish().unwrap();

        assert_eq!(result.get_ref().len(), 153);
        let mut v = Vec::new();
        v.extend_from_slice(include_bytes!("../tests/data/mimetype.zip"));
        assert_eq!(result.get_ref(), &v);
    }

    const RT_TEST_TEXT: &str = "And I can't stop thinking about the moments that I lost to you\
                            And I can't stop thinking of things I used to do\
                            And I can't stop making bad decisions\
                            And I can't stop eating stuff you make me chew\
                            I put on a smile like you wanna see\
                            Another day goes by that I long to be like you";
    const RT_TEST_FILENAME: &str = "subfolder/sub-subfolder/can't_stop.txt";
    const SECOND_FILENAME: &str = "different_name.xyz";
    const THIRD_FILENAME: &str = "third_name.xyz";

    #[test]
    fn test_shallow_copy() {
        let mut writer = ZipWriter::new(io::Cursor::new(Vec::new()));
        let options = FileOptions {
            compression_method: CompressionMethod::default(),
            compression_level: None,
            last_modified_time: DateTime::default(),
            permissions: Some(33188),
            large_file: false,
            encrypt_with: None,
            extended_options: (),
            alignment: 0,
            #[cfg(feature = "deflate-zopfli")]
            zopfli_buffer_size: None,
        };
        writer.start_file(RT_TEST_FILENAME, options).unwrap();
        writer.write_all(RT_TEST_TEXT.as_ref()).unwrap();
        writer
            .shallow_copy_file(RT_TEST_FILENAME, SECOND_FILENAME)
            .unwrap();
        writer
            .shallow_copy_file(RT_TEST_FILENAME, SECOND_FILENAME)
            .expect_err("Duplicate filename");
        let zip = writer.finish().unwrap();
        let mut writer = ZipWriter::new_append(zip).unwrap();
        writer
            .shallow_copy_file(SECOND_FILENAME, SECOND_FILENAME)
            .expect_err("Duplicate filename");
        let mut reader = writer.finish_into_readable().unwrap();
        let mut file_names: Vec<&str> = reader.file_names().collect();
        file_names.sort();
        let mut expected_file_names = vec![RT_TEST_FILENAME, SECOND_FILENAME];
        expected_file_names.sort();
        assert_eq!(file_names, expected_file_names);
        let mut first_file_content = String::new();
        reader
            .by_name(RT_TEST_FILENAME)
            .unwrap()
            .read_to_string(&mut first_file_content)
            .unwrap();
        assert_eq!(first_file_content, RT_TEST_TEXT);
        let mut second_file_content = String::new();
        reader
            .by_name(SECOND_FILENAME)
            .unwrap()
            .read_to_string(&mut second_file_content)
            .unwrap();
        assert_eq!(second_file_content, RT_TEST_TEXT);
    }

    #[test]
    fn test_deep_copy() {
        let mut writer = ZipWriter::new(io::Cursor::new(Vec::new()));
        let options = FileOptions {
            compression_method: CompressionMethod::default(),
            compression_level: None,
            last_modified_time: DateTime::default(),
            permissions: Some(33188),
            large_file: false,
            encrypt_with: None,
            extended_options: (),
            alignment: 0,
            #[cfg(feature = "deflate-zopfli")]
            zopfli_buffer_size: None,
        };
        writer.start_file(RT_TEST_FILENAME, options).unwrap();
        writer.write_all(RT_TEST_TEXT.as_ref()).unwrap();
        writer
            .deep_copy_file(RT_TEST_FILENAME, SECOND_FILENAME)
            .unwrap();
        let zip = writer.finish().unwrap();
        let mut writer = ZipWriter::new_append(zip).unwrap();
        writer
            .deep_copy_file(RT_TEST_FILENAME, THIRD_FILENAME)
            .unwrap();
        let zip = writer.finish().unwrap();
        let mut reader = ZipArchive::new(zip).unwrap();
        let mut file_names: Vec<&str> = reader.file_names().collect();
        file_names.sort();
        let mut expected_file_names = vec![RT_TEST_FILENAME, SECOND_FILENAME, THIRD_FILENAME];
        expected_file_names.sort();
        assert_eq!(file_names, expected_file_names);
        let mut first_file_content = String::new();
        reader
            .by_name(RT_TEST_FILENAME)
            .unwrap()
            .read_to_string(&mut first_file_content)
            .unwrap();
        assert_eq!(first_file_content, RT_TEST_TEXT);
        let mut second_file_content = String::new();
        reader
            .by_name(SECOND_FILENAME)
            .unwrap()
            .read_to_string(&mut second_file_content)
            .unwrap();
        assert_eq!(second_file_content, RT_TEST_TEXT);
    }

    #[test]
    fn duplicate_filenames() {
        let mut writer = ZipWriter::new(io::Cursor::new(Vec::new()));
        writer
            .start_file("foo/bar/test", SimpleFileOptions::default())
            .unwrap();
        writer
            .write_all("The quick brown 🦊 jumps over the lazy 🐕".as_bytes())
            .unwrap();
        writer
            .start_file("foo/bar/test", SimpleFileOptions::default())
            .expect_err("Expected duplicate filename not to be allowed");
    }

    #[test]
    fn test_filename_looks_like_zip64_locator() {
        let mut writer = ZipWriter::new(io::Cursor::new(Vec::new()));
        writer
            .start_file(
                "PK\u{6}\u{7}\0\0\0\u{11}\0\0\0\0\0\0\0\0\0\0\0\0",
                SimpleFileOptions::default(),
            )
            .unwrap();
        let zip = writer.finish().unwrap();
        let _ = ZipArchive::new(zip).unwrap();
    }

    #[test]
    fn test_filename_looks_like_zip64_locator_2() {
        let mut writer = ZipWriter::new(io::Cursor::new(Vec::new()));
        writer
            .start_file(
                "PK\u{6}\u{6}\0\0\0\0\0\0\0\0\0\0PK\u{6}\u{7}\0\0\0\0\0\0\0\0\0\0\0\0\0\0\0\0",
                SimpleFileOptions::default(),
            )
            .unwrap();
        let zip = writer.finish().unwrap();
        println!("{:02x?}", zip.get_ref());
        let _ = ZipArchive::new(zip).unwrap();
    }

    #[test]
    fn test_filename_looks_like_zip64_locator_2a() {
        let mut writer = ZipWriter::new(io::Cursor::new(Vec::new()));
        writer
            .start_file(
                "PK\u{6}\u{6}PK\u{6}\u{7}\0\0\0\0\0\0\0\0\0\0\0\0\0\0\0\0",
                SimpleFileOptions::default(),
            )
            .unwrap();
        let zip = writer.finish().unwrap();
        println!("{:02x?}", zip.get_ref());
        let _ = ZipArchive::new(zip).unwrap();
    }

    #[test]
    fn test_filename_looks_like_zip64_locator_3() {
        let mut writer = ZipWriter::new(io::Cursor::new(Vec::new()));
        writer
            .start_file("\0PK\u{6}\u{6}", SimpleFileOptions::default())
            .unwrap();
        writer
            .start_file(
                "\0\u{4}\0\0PK\u{6}\u{7}\0\0\0\0\0\0\0\0\0\0\0\0\0\0\0\u{3}",
                SimpleFileOptions::default(),
            )
            .unwrap();
        let zip = writer.finish().unwrap();
        println!("{:02x?}", zip.get_ref());
        let _ = ZipArchive::new(zip).unwrap();
    }

    #[test]
    fn test_filename_looks_like_zip64_locator_4() {
        let mut writer = ZipWriter::new(io::Cursor::new(Vec::new()));
        writer
            .start_file("PK\u{6}\u{6}", SimpleFileOptions::default())
            .unwrap();
        writer
            .start_file("\0\0\0\0\0\0", SimpleFileOptions::default())
            .unwrap();
        writer
            .start_file("\0", SimpleFileOptions::default())
            .unwrap();
        writer.start_file("", SimpleFileOptions::default()).unwrap();
        writer
            .start_file("\0\0", SimpleFileOptions::default())
            .unwrap();
        writer
            .start_file(
                "\0\0\0PK\u{6}\u{7}\0\0\0\0\0\0\0\0\0\0\0\0\0\0\0\0",
                SimpleFileOptions::default(),
            )
            .unwrap();
        let zip = writer.finish().unwrap();
        println!("{:02x?}", zip.get_ref());
        let _ = ZipArchive::new(zip).unwrap();
    }

    #[test]
    fn test_filename_looks_like_zip64_locator_5() -> ZipResult<()> {
        let mut writer = ZipWriter::new(io::Cursor::new(Vec::new()));
        writer
            .add_directory("", SimpleFileOptions::default().with_alignment(21))
            .unwrap();
        let mut writer = ZipWriter::new_append(writer.finish().unwrap()).unwrap();
        writer.shallow_copy_file("/", "").unwrap();
        writer.shallow_copy_file("", "\0").unwrap();
        writer.shallow_copy_file("\0", "PK\u{6}\u{6}").unwrap();
        let mut writer = ZipWriter::new_append(writer.finish().unwrap()).unwrap();
        writer
            .start_file("\0\0\0\0\0\0", SimpleFileOptions::default())
            .unwrap();
        let mut writer = ZipWriter::new_append(writer.finish().unwrap()).unwrap();
        writer
            .start_file(
                "#PK\u{6}\u{7}\0\0\0\0\0\0\0\0\0\0\0\0\0\0\0\0",
                SimpleFileOptions::default(),
            )
            .unwrap();
        let zip = writer.finish().unwrap();
        println!("{:02x?}", zip.get_ref());
        let _ = ZipArchive::new(zip).unwrap();
        Ok(())
    }

    #[test]
    fn remove_shallow_copy_keeps_original() -> ZipResult<()> {
        let mut writer = ZipWriter::new(io::Cursor::new(Vec::new()));
        writer
            .start_file("original", SimpleFileOptions::default())
            .unwrap();
        writer.write_all(RT_TEST_TEXT.as_bytes()).unwrap();
        writer
            .shallow_copy_file("original", "shallow_copy")
            .unwrap();
        writer.abort_file().unwrap();
        let mut zip = ZipArchive::new(writer.finish().unwrap()).unwrap();
        let mut file = zip.by_name("original").unwrap();
        let mut contents = Vec::new();
        file.read_to_end(&mut contents).unwrap();
        assert_eq!(RT_TEST_TEXT.as_bytes(), contents);
        Ok(())
    }

    #[test]
    fn remove_encrypted_file() -> ZipResult<()> {
        let mut writer = ZipWriter::new(io::Cursor::new(Vec::new()));
        let first_file_options = SimpleFileOptions::default()
            .with_alignment(65535)
            .with_deprecated_encryption(b"Password");
        writer.start_file("", first_file_options).unwrap();
        writer.abort_file().unwrap();
        let zip = writer.finish().unwrap();
        let mut writer = ZipWriter::new(zip);
        writer.start_file("", SimpleFileOptions::default()).unwrap();
        Ok(())
    }

    #[test]
    fn remove_encrypted_aligned_symlink() -> ZipResult<()> {
        let mut options = SimpleFileOptions::default();
        options = options.with_deprecated_encryption(b"Password");
        options.alignment = 65535;
        let mut writer = ZipWriter::new(io::Cursor::new(Vec::new()));
        writer.add_symlink("", "s\t\0\0ggggg\0\0", options).unwrap();
        writer.abort_file().unwrap();
        let zip = writer.finish().unwrap();
        println!("{:0>2x?}", zip.get_ref());
        let mut writer = ZipWriter::new_append(zip).unwrap();
        writer.start_file("", SimpleFileOptions::default()).unwrap();
        Ok(())
    }

    #[cfg(feature = "deflate-zopfli")]
    #[test]
    fn zopfli_empty_write() -> ZipResult<()> {
        let mut options = SimpleFileOptions::default();
        options = options
            .compression_method(CompressionMethod::default())
            .compression_level(Some(264));
        let mut writer = ZipWriter::new(io::Cursor::new(Vec::new()));
        writer.start_file("", options).unwrap();
        writer.write_all(&[]).unwrap();
        writer.write_all(&[]).unwrap();
        Ok(())
    }

    #[test]
    fn crash_with_no_features() -> ZipResult<()> {
        const ORIGINAL_FILE_NAME: &str = "PK\u{6}\u{6}\0\0\0\0\0\0\0\0\0\u{2}g\0\0\0\0\0\0\0\0\0\0\0\0\0\0\0\0\0\u{1}\0\0\0\0\0\0\0\0\0\0PK\u{6}\u{7}\0\0\0\0\0\0\0\0\0\0\0\0\u{7}\0\t'";
        let mut writer = ZipWriter::new(io::Cursor::new(Vec::new()));
        let mut options = SimpleFileOptions::default();
        options = options
            .with_alignment(3584)
            .compression_method(CompressionMethod::Stored);
        writer.start_file(ORIGINAL_FILE_NAME, options)?;
        let archive = writer.finish()?;
        let mut writer = ZipWriter::new_append(archive)?;
        writer.shallow_copy_file(ORIGINAL_FILE_NAME, "\u{6}\\")?;
        writer.finish()?;
        Ok(())
    }

    #[test]
    fn test_alignment() {
        let page_size = 4096;
        let options = SimpleFileOptions::default()
            .compression_method(CompressionMethod::Stored)
            .with_alignment(page_size);
        let mut zip = ZipWriter::new(io::Cursor::new(Vec::new()));
        let contents = b"sleeping";
        let () = zip.start_file("sleep", options).unwrap();
        let _count = zip.write(&contents[..]).unwrap();
        let mut zip = zip.finish_into_readable().unwrap();
        let file = zip.by_index(0).unwrap();
        assert_eq!(file.name(), "sleep");
        assert_eq!(file.data_start(), page_size.into());
    }

    #[test]
    fn test_crash_short_read() {
        let mut writer = ZipWriter::new(Cursor::new(Vec::new()));
        let comment: Vec<u8> = vec![
            1, 80, 75, 5, 6, 237, 237, 237, 237, 237, 237, 237, 237, 44, 255, 191, 255, 255, 255,
            255, 255, 255, 255, 255, 16,
        ];
        writer.set_raw_comment(comment);
        let options = SimpleFileOptions::default()
            .compression_method(Stored)
            .with_alignment(11823);
        writer.start_file("", options).unwrap();
        writer.write_all(&[255, 255, 44, 255, 0]).unwrap();
        let written = writer.finish().unwrap();
        let _ = ZipWriter::new_append(written).unwrap();
    }

    #[cfg(all(feature = "_deflate-any", feature = "aes-crypto"))]
    #[test]
    fn test_fuzz_failure_2024_05_08() -> ZipResult<()> {
        let mut first_writer = ZipWriter::new(Cursor::new(Vec::new()));
        let mut second_writer = ZipWriter::new(Cursor::new(Vec::new()));
        let options = SimpleFileOptions::default()
            .compression_method(Stored)
            .with_alignment(46036);
        second_writer.add_symlink("\0", "", options)?;
        let second_archive = second_writer.finish_into_readable()?.into_inner();
        let mut second_writer = ZipWriter::new_append(second_archive)?;
        let options = SimpleFileOptions::default()
            .compression_method(CompressionMethod::Deflated)
            .large_file(true)
            .with_alignment(46036)
            .with_aes_encryption(crate::AesMode::Aes128, "\0\0");
        second_writer.add_symlink("", "", options)?;
        let second_archive = second_writer.finish_into_readable()?.into_inner();
        let mut second_writer = ZipWriter::new_append(second_archive)?;
        let options = SimpleFileOptions::default().compression_method(Stored);
        second_writer.start_file(" ", options)?;
        let second_archive = second_writer.finish_into_readable()?;
        first_writer.merge_archive(second_archive)?;
        let _ = ZipArchive::new(first_writer.finish()?)?;
        Ok(())
    }
}<|MERGE_RESOLUTION|>--- conflicted
+++ resolved
@@ -5,15 +5,10 @@
 use crate::compression::CompressionMethod;
 use crate::read::{find_content, ZipArchive, ZipFile, ZipFileReader};
 use crate::result::{ZipError, ZipResult};
-<<<<<<< HEAD
-use crate::spec;
+use crate::spec::{self, Block};
 #[cfg(feature = "aes-crypto")]
 use crate::types::AesMode;
-use crate::types::{ffi, AesVendorVersion, DateTime, System, ZipFileData, DEFAULT_VERSION};
-=======
-use crate::spec::{self, Block};
-use crate::types::{ffi, DateTime, ZipFileData, ZipRawValues, DEFAULT_VERSION};
->>>>>>> 5e91df08
+use crate::types::{ffi, AesVendorVersion, DateTime, ZipFileData, ZipRawValues, DEFAULT_VERSION};
 #[cfg(any(feature = "_deflate-any", feature = "bzip2", feature = "zstd",))]
 use core::num::NonZeroU64;
 use crc32fast::Hasher;
@@ -224,13 +219,8 @@
     pub(crate) last_modified_time: DateTime,
     pub(crate) permissions: Option<u32>,
     pub(crate) large_file: bool,
-<<<<<<< HEAD
-    encrypt_with: Option<EncryptWith<'k>>,
-    extended_options: T,
-=======
-    pub(crate) encrypt_with: Option<ZipCryptoKeys>,
+    pub(crate) encrypt_with: Option<EncryptWith<'k>>,
     pub(crate) extended_options: T,
->>>>>>> 5e91df08
     alignment: u16,
     #[cfg(feature = "deflate-zopfli")]
     pub(super) zopfli_buffer_size: Option<usize>,
@@ -781,48 +771,9 @@
         {
             let header_start = self.inner.get_plain().stream_position()?;
 
-<<<<<<< HEAD
-            let permissions = options.permissions.unwrap_or(0o100644);
-            let (compression_method, aes_mode) = match options.encrypt_with {
-                #[cfg(feature = "aes-crypto")]
-                Some(EncryptWith::Aes { mode, .. }) => (
-                    CompressionMethod::Aes,
-                    Some((mode, AesVendorVersion::Ae2, options.compression_method)),
-                ),
-                _ => (options.compression_method, None),
-            };
-            let file = ZipFileData {
-                system: System::Unix,
-                version_made_by: DEFAULT_VERSION,
-                encrypted: options.encrypt_with.is_some(),
-                using_data_descriptor: false,
-                compression_method,
-                compression_level: options.compression_level,
-                last_modified_time: options.last_modified_time,
-                crc32: raw_values.crc32,
-                compressed_size: raw_values.compressed_size,
-                uncompressed_size: raw_values.uncompressed_size,
-                file_name: name.into(),
-                file_name_raw: vec![].into_boxed_slice(), // Never used for saving
-                extra_field,
-                central_extra_field: options.extended_options.central_extra_data().cloned(),
-                file_comment: String::with_capacity(0).into_boxed_str(),
-                header_start,
-                extra_data_start: None,
-                data_start: OnceLock::new(),
-                central_header_start: 0,
-                external_attributes: permissions << 16,
-                large_file: options.large_file,
-                aes_mode,
-                aes_extra_data_start,
-
-                extra_fields: Vec::new(),
-            };
-=======
             let file =
                 ZipFileData::initialize_local_block(name, &options, raw_values, header_start);
 
->>>>>>> 5e91df08
             let index = self.insert_file_data(file)?;
             let file = &mut self.files[index];
             let writer = self.inner.get_plain();
@@ -2011,13 +1962,8 @@
         writer
             .start_file_from_path(path, SimpleFileOptions::default())
             .unwrap();
-<<<<<<< HEAD
-        let archive = ZipArchive::new(writer.finish().unwrap()).unwrap();
+        let archive = writer.finish_into_readable().unwrap();
         assert_eq!(Some("foo/example.txt"), archive.name_for_index(0));
-=======
-        let archive = writer.finish_into_readable().unwrap();
-        assert_eq!(Some("/foo/example.txt"), archive.name_for_index(0));
->>>>>>> 5e91df08
     }
 
     #[test]
